--- conflicted
+++ resolved
@@ -7,7 +7,6 @@
 
 nav:
   - Home: index.md
-<<<<<<< HEAD
   - User Guides:
     - Quick Start: guides/deploy.md
     - Basic Setup: guides/getstarted.md
@@ -19,6 +18,7 @@
     - GRPC: concepts/grpc.md
     - Cross-Account Sharing: concepts/ram-sharing.md
   - API Reference:
+    - API Specification: api-reference.md
     - GRPCRoute: reference/grpc-route.md
     - TargetGroupPolicy: reference/target-group-policy.md
     - VpcAssociationPolicy: reference/vpc-association-policy.md
@@ -28,25 +28,6 @@
     - Developer Guide: contributing/developer.md
     - Developer Cheat Sheet: contributing/developer-cheat-sheet.md
   - FAQ: faq.md
-=======
-  - Deployment: deploy.md
-  - Getting Started: getstarted.md
-  - Developer Guide: developer.md
-  - Configuration:
-    - Overview: configure/index.md
-    - Environment Variables: configure/environment.md
-    - TLS: configure/https.md
-    - Custom Domain Name: configure/custom-domain-name.md
-    - GRPC: configure/grpc.md
-  - API Specification: api-reference.md
-  - API Types:
-    - GRPCRoute: api-types/grpc-route.md
-    - TargetGroupPolicy: api-types/target-group-policy.md
-    - VpcAssociationPolicy: api-types/vpc-association-policy.md
-    - AccessLogPolicy: api-types/access-log-policy.md
-    - IAMAuthPolicy:  api-types/iam-auth-policy.md
-  - Design Overview: overview.md
->>>>>>> de47ec17
 
 plugins:
   - search
