site_name: AWS Gateway API Controller
repo_name: aws/aws-application-networking-k8s
repo_url: https://github.com/aws/aws-application-networking-k8s
edit_uri: edit/main/docs/
strict: true


nav:
  - Home: index.md
<<<<<<< HEAD
  - Deployment: deploy.md
  - Getting Started: getstarted.md
  - Developer Guide: developer.md
  - Configuration:
    - Overview: configure/index.md
    - Environment Variables: configure/environment.md
    - TLS: configure/https.md
    - Custom Domain Name: configure/custom-domain-name.md
    - GRPC: configure/grpc.md
  - API Specification: api-reference.md
  - API Types:
    - GRPCRoute: api-types/grpc-route.md
    - TargetGroupPolicy: api-types/target-group-policy.md
    - VpcAssociationPolicy: api-types/vpc-association-policy.md
    - AccessLogPolicy: api-types/access-log-policy.md
    - IAMAuthPolicy:  api-types/iam-auth-policy.md
  - Design Overview: overview.md
=======
  - User Guides:
    - Quick Start: guides/deploy.md
    - Basic Setup: guides/getstarted.md
  - Concepts:
    - Design Overview: concepts/overview.md
    - Environment Variables: concepts/environment.md
    - TLS: concepts/https.md
    - Custom Domain Name: concepts/custom-domain-name.md
    - GRPC: concepts/grpc.md
    - Cross-Account Sharing: concepts/ram-sharing.md
  - API Specification: api-reference.md
  - API Reference:
    - GRPCRoute: reference/grpc-route.md
    - TargetGroupPolicy: reference/target-group-policy.md
    - VpcAssociationPolicy: reference/vpc-association-policy.md
    - AccessLogPolicy: reference/access-log-policy.md
    - IAMAuthPolicy:  reference/iam-auth-policy.md
  - Contributing:
    - Developer Guide: contributing/developer.md
    - Developer Cheat Sheet: contributing/developer-cheat-sheet.md
  - FAQ: faq.md
>>>>>>> 89986155

plugins:
  - search
theme:
  name: material
  language: en
  palette:
    primary: indigo
    accent: indigo
  font:
    text: Roboto
    code: Roboto Mono
#  features:
#    - navigation.tabs
# Extensions
markdown_extensions:
  - admonition
  - attr_list
  - codehilite
  - pymdownx.inlinehilite
  - pymdownx.tasklist:
      custom_checkbox: true
  - pymdownx.superfences
  - pymdownx.tabbed
  - pymdownx.emoji:
      emoji_index: !!python/name:materialx.emoji.twemoji
      emoji_generator: !!python/name:materialx.emoji.to_svg
  - toc:
      permalink: true
extra_css:
  - https://unpkg.com/material-components-web@latest/dist/material-components-web.min.css
extra_javascript:
  - https://unpkg.com/material-components-web@latest/dist/material-components-web.min.js

# Hosted with AWS Amplify
# Isengard: aws-mercury+gateway-controller-docs@
# Account Ownership Group: aws-mercury<|MERGE_RESOLUTION|>--- conflicted
+++ resolved
@@ -7,25 +7,6 @@
 
 nav:
   - Home: index.md
-<<<<<<< HEAD
-  - Deployment: deploy.md
-  - Getting Started: getstarted.md
-  - Developer Guide: developer.md
-  - Configuration:
-    - Overview: configure/index.md
-    - Environment Variables: configure/environment.md
-    - TLS: configure/https.md
-    - Custom Domain Name: configure/custom-domain-name.md
-    - GRPC: configure/grpc.md
-  - API Specification: api-reference.md
-  - API Types:
-    - GRPCRoute: api-types/grpc-route.md
-    - TargetGroupPolicy: api-types/target-group-policy.md
-    - VpcAssociationPolicy: api-types/vpc-association-policy.md
-    - AccessLogPolicy: api-types/access-log-policy.md
-    - IAMAuthPolicy:  api-types/iam-auth-policy.md
-  - Design Overview: overview.md
-=======
   - User Guides:
     - Quick Start: guides/deploy.md
     - Basic Setup: guides/getstarted.md
@@ -47,7 +28,6 @@
     - Developer Guide: contributing/developer.md
     - Developer Cheat Sheet: contributing/developer-cheat-sheet.md
   - FAQ: faq.md
->>>>>>> 89986155
 
 plugins:
   - search
