/*
Copyright 2021.

Licensed under the Apache License, Version 2.0 (the "License");
you may not use this file except in compliance with the License.
You may obtain a copy of the License at

    http://www.apache.org/licenses/LICENSE-2.0

Unless required by applicable law or agreed to in writing, software
distributed under the License is distributed on an "AS IS" BASIS,
WITHOUT WARRANTIES OR CONDITIONS OF ANY KIND, either express or implied.
See the License for the specific language governing permissions and
limitations under the License.
*/

package controllers

import (
	"context"
	"fmt"

	"sigs.k8s.io/controller-runtime/pkg/controller"

	"github.com/pkg/errors"
	corev1 "k8s.io/api/core/v1"
	apierrors "k8s.io/apimachinery/pkg/api/errors"
	"k8s.io/apimachinery/pkg/api/meta"
	metav1 "k8s.io/apimachinery/pkg/apis/meta/v1"
	"k8s.io/apimachinery/pkg/runtime"
	"k8s.io/apimachinery/pkg/types"
	"k8s.io/client-go/tools/record"
	ctrl "sigs.k8s.io/controller-runtime"
	"sigs.k8s.io/controller-runtime/pkg/builder"
	"sigs.k8s.io/controller-runtime/pkg/client"
	"sigs.k8s.io/external-dns/endpoint"
	gwv1 "sigs.k8s.io/gateway-api/apis/v1"
	gwv1alpha2 "sigs.k8s.io/gateway-api/apis/v1alpha2"

	discoveryv1 "k8s.io/api/discovery/v1"

	anv1alpha1 "github.com/aws/aws-application-networking-k8s/pkg/apis/applicationnetworking/v1alpha1"
	"github.com/aws/aws-application-networking-k8s/pkg/aws"
	"github.com/aws/aws-application-networking-k8s/pkg/aws/services"
	"github.com/aws/aws-application-networking-k8s/pkg/config"
	"github.com/aws/aws-application-networking-k8s/pkg/controllers/eventhandlers"
	"github.com/aws/aws-application-networking-k8s/pkg/controllers/predicates"
	"github.com/aws/aws-application-networking-k8s/pkg/deploy"
	"github.com/aws/aws-application-networking-k8s/pkg/gateway"
	"github.com/aws/aws-application-networking-k8s/pkg/k8s"
	"github.com/aws/aws-application-networking-k8s/pkg/model/core"
	lattice_runtime "github.com/aws/aws-application-networking-k8s/pkg/runtime"
	k8sutils "github.com/aws/aws-application-networking-k8s/pkg/utils"
	"github.com/aws/aws-application-networking-k8s/pkg/utils/gwlog"
)

var routeTypeToFinalizer = map[core.RouteType]string{
	core.HttpRouteType: "httproute.k8s.aws/resources",
	core.GrpcRouteType: "grpcroute.k8s.aws/resources",
	core.TlsRouteType:  "tlsroute.k8s.aws/resources",
}

type routeReconciler struct {
	routeType        core.RouteType
	log              gwlog.Logger
	client           client.Client
	scheme           *runtime.Scheme
	finalizerManager k8s.FinalizerManager
	eventRecorder    record.EventRecorder
	modelBuilder     gateway.LatticeServiceBuilder
	stackDeployer    deploy.StackDeployer
	stackMarshaller  deploy.StackMarshaller
	cloud            aws.Cloud
}

const (
	LatticeAssignedDomainName = "application-networking.k8s.aws/lattice-assigned-domain-name"
	LatticeServiceArn         = "application-networking.k8s.aws/lattice-service-arn"
)

func RegisterAllRouteControllers(
	log gwlog.Logger,
	cloud aws.Cloud,
	finalizerManager k8s.FinalizerManager,
	mgr ctrl.Manager,
) error {
	mgrClient := mgr.GetClient()
	gwEventHandler := eventhandlers.NewEnqueueRequestGatewayEvent(log, mgrClient)
	svcEventHandler := eventhandlers.NewServiceEventHandler(log, mgrClient)

	routeInfos := []struct {
		routeType      core.RouteType
		gatewayApiType client.Object
	}{
		{core.HttpRouteType, &gwv1.HTTPRoute{}},
		{core.GrpcRouteType, &gwv1.GRPCRoute{}},
		{core.TlsRouteType, &gwv1alpha2.TLSRoute{}},
	}

	for _, routeInfo := range routeInfos {
		brTgBuilder := gateway.NewBackendRefTargetGroupBuilder(log, mgrClient)
		reconciler := routeReconciler{
			routeType:        routeInfo.routeType,
			log:              log,
			client:           mgrClient,
			scheme:           mgr.GetScheme(),
			finalizerManager: finalizerManager,
			eventRecorder:    mgr.GetEventRecorderFor(string(routeInfo.routeType) + "route"),
			modelBuilder:     gateway.NewLatticeServiceBuilder(log, mgrClient, brTgBuilder),
			stackDeployer:    deploy.NewLatticeServiceStackDeploy(log, cloud, mgrClient),
			stackMarshaller:  deploy.NewDefaultStackMarshaller(),
			cloud:            cloud,
		}

		svcImportEventHandler := eventhandlers.NewServiceImportEventHandler(log, mgrClient)

		builder := ctrl.NewControllerManagedBy(mgr).
			For(routeInfo.gatewayApiType, builder.WithPredicates(predicates.NewRouteChangedPredicate())).
			Watches(&gwv1.Gateway{}, gwEventHandler).
			Watches(&corev1.Service{}, svcEventHandler.MapToRoute(routeInfo.routeType)).
			Watches(&anv1alpha1.ServiceImport{}, svcImportEventHandler.MapToRoute(routeInfo.routeType)).
			Watches(&discoveryv1.EndpointSlice{}, svcEventHandler.MapToRoute(routeInfo.routeType)).
			WithOptions(controller.Options{
				MaxConcurrentReconciles: config.RouteMaxConcurrentReconciles,
			})

		if ok, err := k8s.IsGVKSupported(mgr, anv1alpha1.GroupVersion.String(), anv1alpha1.TargetGroupPolicyKind); ok {
			builder.Watches(&anv1alpha1.TargetGroupPolicy{}, svcEventHandler.MapToRoute(routeInfo.routeType))
		} else {
			if err != nil {
				return err
			}
			log.Infof(context.TODO(), "TargetGroupPolicy CRD is not installed, skipping watch")
		}

		if ok, err := k8s.IsGVKSupported(mgr, "externaldns.k8s.io/v1alpha1", "DNSEndpoint"); ok {
			builder.Owns(&endpoint.DNSEndpoint{})
		} else {
			if err != nil {
				return err
			}
			log.Infof(context.TODO(), "DNSEndpoint CRD is not installed, skipping watch")
		}

		err := builder.Complete(&reconciler)
		if err != nil {
			return err
		}
	}

	return nil
}

func (r *routeReconciler) Reconcile(ctx context.Context, req ctrl.Request) (ctrl.Result, error) {
	ctx = gwlog.StartReconcileTrace(ctx, r.log, "route", req.Name, req.Namespace)
	defer func() {
		gwlog.EndReconcileTrace(ctx, r.log)
	}()

	recErr := r.reconcile(ctx, req)
	if recErr != nil {
		r.log.Infow(ctx, "reconcile error", "name", req.Name, "message", recErr.Error())
	}
	return lattice_runtime.HandleReconcileError(recErr)
}

func (r *routeReconciler) reconcile(ctx context.Context, req ctrl.Request) error {
	route, err := r.getRoute(ctx, req)
	if err != nil {
		return client.IgnoreNotFound(err)
	}

	if err = r.client.Get(ctx, req.NamespacedName, route.K8sObject()); err != nil {
		return client.IgnoreNotFound(err)
	}

	if !r.isRouteRelevant(ctx, route) {
		return nil
	}

	if !route.DeletionTimestamp().IsZero() {
		return r.reconcileDelete(ctx, req, route)
	} else {
		return r.reconcileUpsert(ctx, req, route)
	}
}

func (r *routeReconciler) reconcileDelete(ctx context.Context, req ctrl.Request, route core.Route) error {
	r.log.Infow(ctx, "reconcile, deleting", "name", req.Name)
	r.eventRecorder.Event(route.K8sObject(), corev1.EventTypeNormal,
		k8s.RouteEventReasonReconcile, "Deleting Reconcile")

	if _, err := r.buildAndDeployModel(ctx, route); err != nil {
		return fmt.Errorf("failed to cleanup route %s, %s: %w", route.Name(), route.Namespace(), err)
	}

	if err := updateRouteListenerStatus(ctx, r.client, route); err != nil {
		return err
	}

	r.log.Infow(ctx, "reconciled", "name", req.Name)
	return r.finalizerManager.RemoveFinalizers(ctx, route.K8sObject(), routeTypeToFinalizer[r.routeType])
}

func (r *routeReconciler) getRoute(ctx context.Context, req ctrl.Request) (core.Route, error) {
	switch r.routeType {
	case core.HttpRouteType:
		return core.GetHTTPRoute(ctx, r.client, req.NamespacedName)
	case core.GrpcRouteType:
		return core.GetGRPCRoute(ctx, r.client, req.NamespacedName)
	case core.TlsRouteType:
		return core.GetTLSRoute(ctx, r.client, req.NamespacedName)
	default:
		return nil, fmt.Errorf("unknown route type for type %s", string(r.routeType))
	}
}

func updateRouteListenerStatus(ctx context.Context, k8sClient client.Client, route core.Route) error {
	gws, err := k8s.FindControlledParents(ctx, k8sClient, route)
	if len(gws) <= 0 {
		return fmt.Errorf("failed to get gateway for route %s: %w", route.Name(), err)
	}
	// TODO assume one parent for now and point to service network
	gw := gws[0]
	return UpdateGWListenerStatus(ctx, k8sClient, gw)

}

func (r *routeReconciler) isRouteRelevant(ctx context.Context, route core.Route) bool {
	if len(route.Spec().ParentRefs()) == 0 {
		r.log.Infof(ctx, "Ignore Route which has no ParentRefs gateway %s ", route.Name())
		return false
	}
	// if route has gateway parentRef that is controlled by lattice gateway controller,
	// then it is relevant
	gws, _ := k8s.FindControlledParents(ctx, r.client, route)
	return len(gws) > 0
}

func (r *routeReconciler) buildAndDeployModel(
	ctx context.Context,
	route core.Route,
) (core.Stack, error) {
	stack, err := r.modelBuilder.Build(ctx, route)

	if err != nil {
		r.eventRecorder.Event(route.K8sObject(), corev1.EventTypeWarning,
			k8s.RouteEventReasonFailedBuildModel, fmt.Sprintf("Failed build model due to %s", err))
		r.log.Infof(ctx, "buildAndDeployModel, Failed build model for %s due to %s", route.Name(), err)

		// Build failed
		// TODO continue deploy to trigger reconcile of stale Route and policy
		return nil, err
	}

	json, err := r.stackMarshaller.Marshal(stack)
	if err != nil {
		r.log.Errorf(ctx, "error on r.stackMarshaller.Marshal error %s", err)
	}

	r.log.Debugf(ctx, "stack: %s", json)

	if err := r.stackDeployer.Deploy(ctx, stack); err != nil {
		var requeueNeededAfter *lattice_runtime.RequeueNeededAfter
		if errors.As(err, &requeueNeededAfter) {
			r.eventRecorder.Event(route.K8sObject(), corev1.EventTypeNormal,
				k8s.RouteEventReasonRetryReconcile, "retry reconcile...")
		} else {
			r.eventRecorder.Event(route.K8sObject(), corev1.EventTypeWarning,
				k8s.RouteEventReasonFailedDeployModel, fmt.Sprintf("Failed deploy model due to %s", err))
		}
		return nil, err
	}

	return stack, err
}

func (r *routeReconciler) findControlledParentRef(ctx context.Context, route core.Route) (gwv1.ParentReference, error) {
	gws, err := k8s.FindControlledParents(ctx, r.client, route)
	if len(gws) <= 0 {
		return gwv1.ParentReference{}, fmt.Errorf("failed to get gateway for route %s: %w", route.Name(), err)
	}
	// TODO assume one parent for now and point to service network
	gw := gws[0]
	for _, parentRef := range route.Spec().ParentRefs() {
		if string(parentRef.Name) == gw.Name {
			return parentRef, nil
		}
	}
	return gwv1.ParentReference{}, fmt.Errorf("parentRef not found for route %s", route.Name())
}

func (r *routeReconciler) reconcileUpsert(ctx context.Context, req ctrl.Request, route core.Route) error {
	r.log.Infow(ctx, "reconcile, adding or updating", "name", req.Name)
	r.eventRecorder.Event(route.K8sObject(), corev1.EventTypeNormal,
		k8s.RouteEventReasonReconcile, "Adding/Updating Reconcile")

	if err := r.finalizerManager.AddFinalizers(ctx, route.K8sObject(), routeTypeToFinalizer[r.routeType]); err != nil {
		r.eventRecorder.Event(route.K8sObject(), corev1.EventTypeWarning, k8s.RouteEventReasonFailedAddFinalizer, fmt.Sprintf("Failed add finalizer due to %s", err))
	}

	if err := r.validateRoute(ctx, route); err != nil {
		// TODO: we suppose to stop reconciliation here, but that will create problem when
		// we delete Service and we suppose to delete TargetGroup, this validation will
		// throw error if Service is not found.  For now just update route status and log
		// error.
		r.log.Infof(ctx, "route: %s: %s", route.Name(), err)
	}

	backendRefIPFamiliesErr := r.validateBackendRefsIpFamilies(ctx, route)

	if backendRefIPFamiliesErr != nil {
		httpRouteOld := route.DeepCopy()
		parentRef, err := r.findControlledParentRef(ctx, route)
		if err != nil {
			return err
		}

		route.Status().UpdateParentRefs(parentRef, config.LatticeGatewayControllerName)
		route.Status().UpdateRouteCondition(parentRef, metav1.Condition{
			Type:               string(gwv1.RouteConditionAccepted),
			Status:             metav1.ConditionFalse,
			ObservedGeneration: route.K8sObject().GetGeneration(),
			Reason:             string(gwv1.RouteReasonUnsupportedValue),
			Message:            "Dual stack Service is not supported",
		})

		if err := r.client.Status().Patch(ctx, route.K8sObject(), client.MergeFrom(httpRouteOld.K8sObject())); err != nil {
			return errors.Wrapf(err, "failed to update httproute status")
		}

		return backendRefIPFamiliesErr
	}

	if _, err := r.buildAndDeployModel(ctx, route); err != nil {
		if services.IsConflictError(err) {
			// Stop reconciliation of this route if the route cannot be owned / has conflict
			parentRef, parentRefErr := r.findControlledParentRef(ctx, route)
			if parentRefErr != nil {
				// if parentRef not found, we cannot update route status
				return parentRefErr
			}
			route.Status().UpdateParentRefs(parentRef, config.LatticeGatewayControllerName)
			route.Status().UpdateRouteCondition(parentRef, metav1.Condition{
				Type:               string(gwv1.RouteConditionAccepted),
				Status:             metav1.ConditionFalse,
				ObservedGeneration: route.K8sObject().GetGeneration(),
				Reason:             "Conflicted",
				Message:            err.Error(),
			})
			if err = r.client.Status().Update(ctx, route.K8sObject()); err != nil {
				return fmt.Errorf("failed to update route status for conflict due to err %w", err)
			}
			return nil
		}
		return err
	}

	r.eventRecorder.Event(route.K8sObject(), corev1.EventTypeNormal,
		k8s.RouteEventReasonDeploySucceed, "Adding/Updating reconcile Done!")

	if err := r.updateRouteStatusWithServiceInfo(ctx, route); err != nil {
		return err
	}

<<<<<<< HEAD
	if svc == nil || svc.DnsEntry == nil || svc.DnsEntry.DomainName == nil {
		r.log.Infof(ctx, "Either service, dns entry, or domain name is not available. Will Retry")
		return lattice_runtime.NewRetryError()
	}
=======
	r.log.Infow(ctx, "reconciled", "name", req.Name)
	return nil
}
>>>>>>> 5375bad3

func (r *routeReconciler) updateRouteStatusWithServiceInfo(ctx context.Context, route core.Route) error {
	svcName := k8sutils.LatticeServiceName(route.Name(), route.Namespace())
	svc, err := r.cloud.Lattice().FindService(ctx, svcName)
	if err != nil && !services.IsNotFoundError(err) {
		return err
	}

	if svc == nil {
		r.log.Infof(ctx, "Service not found for route %s-%s", route.Name(), route.Namespace())
		return nil
	}

	routeOld := route.DeepCopy()

	// Initialize annotations map if it doesn't exist
	if len(route.K8sObject().GetAnnotations()) == 0 {
		route.K8sObject().SetAnnotations(make(map[string]string))
	}

	// Add service ARN annotation if available
	if svc.Arn != nil {
		route.K8sObject().GetAnnotations()[LatticeServiceArn] = *svc.Arn
		r.log.Debugf(ctx, "Updated route %s-%s with service ARN %s", route.Name(), route.Namespace(), *svc.Arn)
	}

	// Add DNS annotation if available (existing logic)
	if svc.DnsEntry != nil && svc.DnsEntry.DomainName != nil {
		route.K8sObject().GetAnnotations()[LatticeAssignedDomainName] = *svc.DnsEntry.DomainName
		r.log.Debugf(ctx, "Updated route %s-%s with DNS %s", route.Name(), route.Namespace(), *svc.DnsEntry.DomainName)
	}

	if err := r.client.Patch(ctx, route.K8sObject(), client.MergeFrom(routeOld.K8sObject())); err != nil {
		return fmt.Errorf("failed to update route annotations due to err %w", err)
	}

	r.log.Debugf(ctx, "Successfully updated route %s-%s with service information", route.Name(), route.Namespace())
	return nil
}

func (r *routeReconciler) validateBackendRefsIpFamilies(ctx context.Context, route core.Route) error {
	rules := route.Spec().Rules()

	for _, rule := range rules {
		backendRefs := rule.BackendRefs()

		for _, backendRef := range backendRefs {
			// For now we skip checking service import
			if *backendRef.Kind() == "ServiceImport" {
				continue
			}

			svc, err := gateway.GetServiceForBackendRef(ctx, r.client, route, backendRef)
			if err != nil {
				// Ignore error since Service might not be created yet
				continue
			}

			if len(svc.Spec.IPFamilies) > 1 {
				return errors.New("Invalid IpFamilies, Lattice Target Group doesn't support dual stack ip addresses")
			}
		}
	}

	return nil
}

var (
	ErrValidation          = errors.New("validation")
	ErrParentRefsNotFound  = errors.New("parentRefs are not found")
	ErrRouteGKNotSupported = errors.New("route GroupKind is not supported")
)

// Validation for route spec. Will validate and update route status. Returns error if not valid.
// Validation rules are suppose to be compliant to Gateway API Spec.
//
//	https://gateway-api.sigs.k8s.io/reference/spec/#gateway.networking.k8s.io%2fv1.RouteConditionType
//
// There are 3 condition types: Accepted, PartiallyInvalid, ResolvedRefs.
// We dont support PartiallyInvalid for now and reject entire route if there is at least one invalid field.
// Accepted type is related to parentRefs, and ResolvedRefs to backendRefs. These 2 are validated independently.
func (r *routeReconciler) validateRoute(ctx context.Context, route core.Route) error {
	parentRefsAccepted, err := r.validateRouteParentRefs(ctx, route)
	if err != nil {
		return err
	}

	resolvedRefsCnd, err := r.validateBackedRefs(ctx, route)
	if err != nil {
		return err
	}

	// we need to update each parentRef with backendRef status
	parentRefsAcceptedResolvedRefs := make([]gwv1.RouteParentStatus, len(parentRefsAccepted))
	for i, rps := range parentRefsAccepted {
		meta.SetStatusCondition(&rps.Conditions, resolvedRefsCnd)
		parentRefsAcceptedResolvedRefs[i] = rps
	}

	route.Status().SetParents(parentRefsAcceptedResolvedRefs)

	err = r.client.Status().Update(ctx, route.K8sObject())
	if err != nil {
		return fmt.Errorf("validate route: %w", err)
	}

	if r.hasNotAcceptedCondition(route) {
		return fmt.Errorf("%w: route has validation errors, see status", ErrValidation)
	}

	return nil
}

// checks if route has at least single condition with status = false
func (r *routeReconciler) hasNotAcceptedCondition(route core.Route) bool {
	rps := route.Status().Parents()
	for _, ps := range rps {
		for _, cnd := range ps.Conditions {
			if cnd.Status != metav1.ConditionTrue {
				return true
			}
		}
	}
	return false
}

// Validation rules for route parentRefs
//
// Will ignore status update when:
// - parentRef does not exists, includes when parentRef Kind is not Gateway
//
// If parent GW exists will check:
// - NoMatchingParent: parentRef sectionName and port matches Listener name and port
// - TODO: NoMatchingListenerHostname: listener hostname matches one of route hostnames
// - TODO: NotAllowedByListeners: listener allowedRoutes contains route GroupKind
func (r *routeReconciler) validateRouteParentRefs(ctx context.Context, route core.Route) ([]gwv1.RouteParentStatus, error) {
	if len(route.Spec().ParentRefs()) == 0 {
		return nil, ErrParentRefsNotFound
	}

	parentStatuses := []gwv1.RouteParentStatus{}
	gws, err := k8s.FindControlledParents(ctx, r.client, route)
	if len(gws) <= 0 {
		return nil, fmt.Errorf("failed to get gateway for route %s: %w", route.Name(), err)
	}
	// TODO assume one parent for now and point to service network
	gw := gws[0]
	for _, parentRef := range route.Spec().ParentRefs() {
		noMatchingParent := true
		for _, listener := range gw.Spec.Listeners {
			if parentRef.Port != nil && *parentRef.Port != listener.Port {
				continue
			}
			if parentRef.SectionName != nil && *parentRef.SectionName != listener.Name {
				continue
			}
			noMatchingParent = false
		}

		parentStatus := gwv1.RouteParentStatus{
			ParentRef:      parentRef,
			ControllerName: config.LatticeGatewayControllerName,
			Conditions:     []metav1.Condition{},
		}

		var cnd metav1.Condition
		switch {
		case noMatchingParent:
			cnd = r.newCondition(route, gwv1.RouteConditionAccepted, gwv1.RouteReasonNoMatchingParent, "")
		default:
			cnd = r.newCondition(route, gwv1.RouteConditionAccepted, gwv1.RouteReasonAccepted, "")
		}
		meta.SetStatusCondition(&parentStatus.Conditions, cnd)
		parentStatuses = append(parentStatuses, parentStatus)
	}

	return parentStatuses, nil
}

// set of valid Kinds for Route Backend References
var validBackendKinds = k8sutils.NewSet("Service", "ServiceImport")

// validate route's backed references, will return non-accepted
// condition if at least one backendRef not in a valid state
func (r *routeReconciler) validateBackedRefs(ctx context.Context, route core.Route) (metav1.Condition, error) {
	var empty metav1.Condition
	for _, rule := range route.Spec().Rules() {
		for _, ref := range rule.BackendRefs() {
			kind := "Service"
			if ref.Kind() != nil {
				kind = string(*ref.Kind())
			}
			if !validBackendKinds.Contains(kind) {
				return r.newCondition(route, gwv1.RouteConditionResolvedRefs, gwv1.RouteReasonInvalidKind, kind), nil
			}

			namespace := route.Namespace()
			if ref.Namespace() != nil {
				namespace = string(*ref.Namespace())
			}
			objKey := types.NamespacedName{
				Namespace: namespace,
				Name:      string(ref.Name()),
			}
			var obj client.Object

			switch kind {
			case "Service":
				obj = &corev1.Service{}
			case "ServiceImport":
				obj = &anv1alpha1.ServiceImport{}
			default:
				return empty, fmt.Errorf("invalid backed end ref kind, must be validated before, kind=%s", kind)
			}
			err := r.client.Get(ctx, objKey, obj)
			if err != nil {
				if apierrors.IsNotFound(err) {
					msg := fmt.Sprintf("backendRef name: %s", ref.Name())
					return r.newCondition(route, gwv1.RouteConditionResolvedRefs, gwv1.RouteReasonBackendNotFound, msg), nil
				}
			}
		}
	}
	return r.newCondition(route, gwv1.RouteConditionResolvedRefs, gwv1.RouteReasonResolvedRefs, ""), nil
}

func (r *routeReconciler) newCondition(route core.Route, t gwv1.RouteConditionType, reason gwv1.RouteConditionReason, msg string) metav1.Condition {
	status := metav1.ConditionTrue
	if reason != gwv1.RouteReasonAccepted && reason != gwv1.RouteReasonResolvedRefs {
		status = metav1.ConditionFalse
	}
	return metav1.Condition{
		Type:               string(t),
		Status:             status,
		ObservedGeneration: route.K8sObject().GetGeneration(),
		Reason:             string(reason),
		Message:            msg,
	}
}<|MERGE_RESOLUTION|>--- conflicted
+++ resolved
@@ -363,16 +363,9 @@
 		return err
 	}
 
-<<<<<<< HEAD
-	if svc == nil || svc.DnsEntry == nil || svc.DnsEntry.DomainName == nil {
-		r.log.Infof(ctx, "Either service, dns entry, or domain name is not available. Will Retry")
-		return lattice_runtime.NewRetryError()
-	}
-=======
 	r.log.Infow(ctx, "reconciled", "name", req.Name)
 	return nil
 }
->>>>>>> 5375bad3
 
 func (r *routeReconciler) updateRouteStatusWithServiceInfo(ctx context.Context, route core.Route) error {
 	svcName := k8sutils.LatticeServiceName(route.Name(), route.Namespace())
