package lattice

import (
	"context"
	"errors"
	"strings"

	"github.com/aws/aws-sdk-go/service/vpclattice"

	"github.com/aws/aws-application-networking-k8s/pkg/utils/gwlog"

	"k8s.io/apimachinery/pkg/types"
	"sigs.k8s.io/controller-runtime/pkg/client"
	mcsv1alpha1 "sigs.k8s.io/mcs-api/pkg/apis/v1alpha1"

	pkg_aws "github.com/aws/aws-application-networking-k8s/pkg/aws"
	"github.com/aws/aws-application-networking-k8s/pkg/config"
	"github.com/aws/aws-application-networking-k8s/pkg/latticestore"
	"github.com/aws/aws-application-networking-k8s/pkg/model/core"
	model "github.com/aws/aws-application-networking-k8s/pkg/model/lattice"
)

func NewTargetGroupSynthesizer(
	log gwlog.Logger,
	cloud pkg_aws.Cloud,
	client client.Client,
	tgManager TargetGroupManager,
	stack core.Stack,
	latticeDataStore *latticestore.LatticeDataStore,
) *TargetGroupSynthesizer {
	return &TargetGroupSynthesizer{
		log:                log,
		cloud:              cloud,
		client:             client,
		targetGroupManager: tgManager,
		stack:              stack,
		latticeDataStore:   latticeDataStore,
	}
}

type TargetGroupSynthesizer struct {
	log                gwlog.Logger
	cloud              pkg_aws.Cloud
	client             client.Client
	targetGroupManager TargetGroupManager
	stack              core.Stack
	latticeDataStore   *latticestore.LatticeDataStore
}

func (t *TargetGroupSynthesizer) Synthesize(ctx context.Context) error {
	var ret = ""

	if err := t.SynthesizeTriggeredTargetGroup(ctx); err != nil {
		ret = LATTICE_RETRY
	}

	/*
	 * TODO: resolve bug that this might delete other Route's TG before they have chance
	 *       to be reconcile during controller restart
	 */
	// This might conflict and try to delete other TGs in the middle of creation, because
	// this is coming from TargetGroupStackDeployer, which can run before all rules are reconciled.
	//
	// Since the same cleaner logic is running from ServiceStackDeployer, we may not need this here.
	//
	//if err := t.SynthesizeSDKTargetGroups(ctx); err != nil {
	//	ret = LATTICE_RETRY
	//}

	if ret != "" {
		return errors.New(ret)
	} else {
		return nil
	}
}

func (t *TargetGroupSynthesizer) SynthesizeTriggeredTargetGroup(ctx context.Context) error {
	var resTargetGroups []*model.TargetGroup
	var returnErr = false

	t.stack.ListResources(&resTargetGroups)

	for _, resTargetGroup := range resTargetGroups {

		// find out VPC for service import
		if resTargetGroup.Spec.Config.IsServiceImport {
			/* right now, TG are unique across VPC, we do NOT need to get VPC
			if resTargetGroup.Spec.Config.EKSClusterName != "" {
				eksSess := t.cloud.EKS()

				input := &eks.DescribeClusterInput{
					Name: aws.String(resTargetGroup.Spec.Config.EKSClusterName),
				}
				result, err := eksSess.DescribeCluster(input)

				if err != nil {
					t.log.Infof("Error eks DescribeCluster %v", err)
					returnErr = true
					continue
				} else {
					t.log.Infof("Found VPCID =%s for EKS cluster %s", result.String(), resTargetGroup.Spec.Config.EKSClusterName)
					resTargetGroup.Spec.Config.VpcID = *result.Cluster.ResourcesVpcConfig.VpcId
					t.log.Infof("targetGroup.Spec.Config.VpcID = %s", resTargetGroup.Spec.Config.VpcID)
				}
			}
			// TODO today, targetGroupManager.Create() will list all target and find out the matching one
			resTargetGroup.Spec.Config.VpcID = resTargetGroup.Spec.Config.VpcID
			*/

			// TODO in future, we might want to use annotation to specify lattice TG arn or ID
			if resTargetGroup.Spec.IsDeleted {
				//Ingnore TG delete since this is an import from elsewhere
				continue
			}

			tgStatus, err := t.targetGroupManager.Get(ctx, resTargetGroup)
			if err != nil {
				t.log.Debugf("Error getting target group: %s", err)
				returnErr = true
				continue
			}

			// for serviceimport, the httproutename is ""

			t.latticeDataStore.AddTargetGroup(resTargetGroup.Spec.Name,
				resTargetGroup.Spec.Config.VpcID, tgStatus.TargetGroupARN, tgStatus.TargetGroupID,
				resTargetGroup.Spec.Config.IsServiceImport, "")

			t.log.Infof("Successfully synthesized target group %s with status %s", resTargetGroup.Spec.Name, tgStatus)
		} else {
			if resTargetGroup.Spec.IsDeleted {
				err := t.targetGroupManager.Delete(ctx, resTargetGroup)
				if err != nil {
					returnErr = true
					continue
				} else {
					t.log.Debugf("Successfully deleted target group %s", resTargetGroup.Spec.Name)
					t.latticeDataStore.DelTargetGroup(resTargetGroup.Spec.Name, resTargetGroup.Spec.Config.K8SHTTPRouteName, false)
				}
			} else {
				resTargetGroup.Spec.Config.VpcID = config.VpcID

				tgStatus, err := t.targetGroupManager.Create(ctx, resTargetGroup)
				if err != nil {
					t.log.Debugf("Error creating target group: %s", err)
					returnErr = true
					continue
				}

				t.latticeDataStore.AddTargetGroup(resTargetGroup.Spec.Name,
					resTargetGroup.Spec.Config.VpcID, tgStatus.TargetGroupARN,
					tgStatus.TargetGroupID, resTargetGroup.Spec.Config.IsServiceImport,
					resTargetGroup.Spec.Config.K8SHTTPRouteName)

				t.log.Debugf("Successfully synthesized target group %s", resTargetGroup.Spec.Name)
			}
		}
	}

	if returnErr {
		return errors.New("LATTICE-RETRY")
	} else {
		return nil
	}
}

func (t *TargetGroupSynthesizer) SynthesizeSDKTargetGroups(ctx context.Context) error {
<<<<<<< HEAD
	var staleSDKTGs []latticemodel.TargetGroup

=======
	var staleSDKTGs []model.TargetGroup
>>>>>>> 658bb6e2
	sdkTGs, err := t.targetGroupManager.List(ctx)
	if err != nil {
		t.log.Errorf("Error listing target groups: %s", err)
		return nil
	}

	for _, sdkTG := range sdkTGs {
		tgRouteName := ""

		if *sdkTG.getTargetGroupOutput.Config.VpcIdentifier != config.VpcID {
			t.log.Debugf("Ignoring target group %s (%s) because it is configured for other VPCs",
				*sdkTG.getTargetGroupOutput.Arn, *sdkTG.getTargetGroupOutput.Name)
			continue
		}

		// does target group have K8S tags,  ignore if it is not tagged
		tgTags := sdkTG.targetGroupTags
		if tgTags == nil || tgTags.Tags == nil {
			t.log.Debugf("Ignoring target group %s (%s) because it is not tagged for K8S",
				*sdkTG.getTargetGroupOutput.Arn, *sdkTG.getTargetGroupOutput.Name)
			continue
		}

		parentRef, ok := tgTags.Tags[model.K8SParentRefTypeKey]
		if !ok || parentRef == nil {
			t.log.Debugf("Ignoring target group %s (%s) because it has no K8S parentRef tag",
				*sdkTG.getTargetGroupOutput.Arn, *sdkTG.getTargetGroupOutput.Name)
			continue
		}

<<<<<<< HEAD
		srvName, ok := tgTags.Tags[latticemodel.K8SServiceNameKey]
=======
		srvName, ok := tgTags.Tags[model.K8SServiceNameKey]

>>>>>>> 658bb6e2
		if !ok || srvName == nil {
			t.log.Debugf("Ignoring target group %s (%s) because it has no servicename tag",
				*sdkTG.getTargetGroupOutput.Arn, *sdkTG.getTargetGroupOutput.Name)
			continue
		}

<<<<<<< HEAD
		srvNamespace, ok := tgTags.Tags[latticemodel.K8SServiceNamespaceKey]
=======
		srvNamespace, ok := tgTags.Tags[model.K8SServiceNamespaceKey]

>>>>>>> 658bb6e2
		if !ok || srvNamespace == nil {
			t.log.Infof("Ignoring target group %s (%s) because it has no serviceNamespace tag",
				*sdkTG.getTargetGroupOutput.Arn, *sdkTG.getTargetGroupOutput.Name)
			continue
		}

		// if its parentref is service export,  check the parent service export exist
		// Ignore if service export exists
<<<<<<< HEAD
		if *parentRef == latticemodel.K8SServiceExportType {
			t.log.Debugf("TargetGroup %s (%s) is referenced by ServiceExport",
=======
		if *parentRef == model.K8SServiceExportType {
			t.log.Infof("TargetGroup %s (%s) is referenced by ServiceExport",
>>>>>>> 658bb6e2
				*sdkTG.getTargetGroupOutput.Arn, *sdkTG.getTargetGroupOutput.Name)

			srvExportName := types.NamespacedName{
				Namespace: *srvNamespace,
				Name:      *srvName,
			}
<<<<<<< HEAD

			srvExport := &mcs_api.ServiceExport{}
=======
			srvExport := &mcsv1alpha1.ServiceExport{}
>>>>>>> 658bb6e2
			if err := t.client.Get(ctx, srvExportName, srvExport); err == nil {
				t.log.Debugf("Ignoring target group %s (%s), which was triggered by serviceexport, since serviceexport object is found",
					*sdkTG.getTargetGroupOutput.Arn, *sdkTG.getTargetGroupOutput.Name)
				continue
			}
		}

		// if its parentRef is a route, check that the parent route exists
		// Ignore if route does not exist
<<<<<<< HEAD
		if *parentRef == latticemodel.K8SHTTPRouteType {
			t.log.Debugf("Target group %s (%s) is referenced by a route",
=======
		if *parentRef == model.K8SHTTPRouteType {
			t.log.Infof("Target group %s (%s) is referenced by a route",
>>>>>>> 658bb6e2
				*sdkTG.getTargetGroupOutput.Arn, *sdkTG.getTargetGroupOutput.Name)

			routeNameValue, ok := tgTags.Tags[model.K8SHTTPRouteNameKey]
			tgRouteName = *routeNameValue
			if !ok || routeNameValue == nil {
				t.log.Infof("Ignoring target group %s (%s), which was triggered by a route, because it has no route name tag",
					*sdkTG.getTargetGroupOutput.Arn, *sdkTG.getTargetGroupOutput.Name)
				continue
			}

<<<<<<< HEAD
			routeNamespaceValue, ok := tgTags.Tags[latticemodel.K8SHTTPRouteNamespaceKey]
=======
			routeNamespaceValue, ok := tgTags.Tags[model.K8SHTTPRouteNamespaceKey]

>>>>>>> 658bb6e2
			if !ok || routeNamespaceValue == nil {
				t.log.Infof("Ignoring target group %s (%s), which was triggered by a route, because it has no route namespace tag",
					*sdkTG.getTargetGroupOutput.Arn, *sdkTG.getTargetGroupOutput.Name)
				continue
			}

			routeName := types.NamespacedName{
				Namespace: *routeNamespaceValue,
				Name:      *routeNameValue,
			}

			var route core.Route
			if *sdkTG.getTargetGroupOutput.Config.ProtocolVersion == vpclattice.TargetGroupProtocolVersionGrpc {
				if route, err = core.GetGRPCRoute(ctx, t.client, routeName); err != nil {
					t.log.Errorf("Could not find GRPCRoute for target group %s", err)
				}
			} else {
				if route, err = core.GetHTTPRoute(ctx, t.client, routeName); err != nil {
					t.log.Errorf("Could not find HTTPRoute for target group %s", err)
				}
			}

			if route != nil {
				tgName := latticestore.TargetGroupName(*srvName, *srvNamespace)

				// We have finished rule reconciliation at this point.
				// If a target group under HTTPRoute does not have any service, it is stale.
				isUsed := t.isTargetGroupUsedByRoute(ctx, tgName, route) &&
					len(sdkTG.getTargetGroupOutput.ServiceArns) > 0
				if isUsed {
					t.log.Infof("Ignoring target group %s (%s), which was triggered by a route, since route object is found",
						*sdkTG.getTargetGroupOutput.Arn, *sdkTG.getTargetGroupOutput.Name)
					continue
				} else {
					t.log.Infof("target group %s is not used by route %s-%s", tgName, route.Name(), route.Namespace())
				}
			}
		}

		// the routename for serviceimport is ""
		if tg, err := t.latticeDataStore.GetTargetGroup(*sdkTG.getTargetGroupOutput.Name, "", true); err == nil {
			t.log.Debugf("Ignoring target group %s, which was created by service import", tg.TargetGroupKey.Name)
			continue
		}

		t.log.Debugf("Appending stale target group to stale list. Name: %s, routename: %s, ARN: %s",
			*sdkTG.getTargetGroupOutput.Name, tgRouteName, *sdkTG.getTargetGroupOutput.Id)

		staleSDKTGs = append(staleSDKTGs, model.TargetGroup{
			Spec: model.TargetGroupSpec{
				Name: *sdkTG.getTargetGroupOutput.Name,
				Config: model.TargetGroupConfig{
					K8SHTTPRouteName: tgRouteName,
				},
				LatticeID: *sdkTG.getTargetGroupOutput.Id,
			},
		})

	}

	retErr := false

	for _, sdkTG := range staleSDKTGs {
		err := t.targetGroupManager.Delete(ctx, &sdkTG)
		if err != nil && !strings.Contains(err.Error(), "TargetGroup is referenced in routing configuration, listeners or rules of service.") {
			t.log.Debugf("Error deleting target group %s", err)
			retErr = true
		}
		// continue on even when there is an err
	}

	if retErr {
		return errors.New(LATTICE_RETRY)
	} else {
		return nil
	}
}

func (t *TargetGroupSynthesizer) isTargetGroupUsedByRoute(ctx context.Context, tgName string, route core.Route) bool {
	for _, rule := range route.Spec().Rules() {
		for _, backendRef := range rule.BackendRefs() {
			if string(*backendRef.Kind()) != "Service" {
				continue
			}
			namespace := route.Namespace()
			if backendRef.Namespace() != nil {
				namespace = string(*backendRef.Namespace())
			}
			refTGName := latticestore.TargetGroupName(string(backendRef.Name()), namespace)

			if tgName == refTGName {
				return true
			}
		}
	}

	return false
}

func (t *TargetGroupSynthesizer) PostSynthesize(ctx context.Context) error {
	// nothing to do here
	return nil
}

func (t *TargetGroupSynthesizer) SynthesizeTriggeredTargetGroupsCreation(ctx context.Context) error {
	var resTargetGroups []*model.TargetGroup
	var returnErr = false
	err := t.stack.ListResources(&resTargetGroups)
	if err != nil {
		return err
	}

	for _, resTargetGroup := range resTargetGroups {
		if resTargetGroup.Spec.IsDeleted {
			t.log.Debugf("Ignoring deletion request for target group %s", resTargetGroup.Spec.Name)
			continue
		}

		if resTargetGroup.Spec.Config.IsServiceImport {
			tgStatus, err := t.targetGroupManager.Get(ctx, resTargetGroup)
			if err != nil {
				t.log.Debugf("Error getting target group %s due to %s", resTargetGroup.Spec.Name, err)
				returnErr = true
				continue
			}

			// for serviceimport, the httproutename is ""
			t.latticeDataStore.AddTargetGroup(resTargetGroup.Spec.Name,
				resTargetGroup.Spec.Config.VpcID, tgStatus.TargetGroupARN, tgStatus.TargetGroupID,
				resTargetGroup.Spec.Config.IsServiceImport, "")

			t.log.Debugf("Successfully synthesized target group %s with status %s", resTargetGroup.Spec.Name, tgStatus)
		} else { // handle TargetGroup creation request that triggered by httproute with backendref k8sService creation or serviceExport creation
			resTargetGroup.Spec.Config.VpcID = config.VpcID
			tgStatus, err := t.targetGroupManager.Create(ctx, resTargetGroup)
			if err != nil {
				t.log.Debugf("Error creating target group %s due to %s", resTargetGroup.Spec.Name, err)
				returnErr = true
				continue
			}
			//In the ModelBuildTask, it should already add a tg entry in the latticeDataStore,
			//in here, only UPDATE the entry with tgStatus.TargetGroupARN and tgStatus.TargetGroupID
			t.latticeDataStore.AddTargetGroup(resTargetGroup.Spec.Name,
				resTargetGroup.Spec.Config.VpcID, tgStatus.TargetGroupARN,
				tgStatus.TargetGroupID, resTargetGroup.Spec.Config.IsServiceImport,
				resTargetGroup.Spec.Config.K8SHTTPRouteName)

			t.log.Debugf("Successfully synthesized target group %s with status %s", resTargetGroup.Spec.Name, tgStatus)
		}
	}

	if returnErr {
		return errors.New(LATTICE_RETRY)
	} else {
		return nil
	}
}

func (t *TargetGroupSynthesizer) SynthesizeTriggeredTargetGroupsDeletion(ctx context.Context) error {
	var resTargetGroups []*model.TargetGroup
	var returnErr = false
	err := t.stack.ListResources(&resTargetGroups)
	if err != nil {
		return err
	}

	for _, resTargetGroup := range resTargetGroups {
		if !resTargetGroup.Spec.IsDeleted {
			t.log.Infof("Ignoring target group %s because it is not deleted", resTargetGroup.Spec.Name)
			continue
		}

		if resTargetGroup.Spec.Config.IsServiceImport {
			t.log.Debugf("Deleting service import target group from local datastore %s", resTargetGroup.Spec.LatticeID)
			t.latticeDataStore.DelTargetGroup(resTargetGroup.Spec.Name, resTargetGroup.Spec.Config.K8SHTTPRouteName, resTargetGroup.Spec.Config.IsServiceImport)
		} else {
			// For delete TargetGroup request triggered by k8s service, invoke vpc lattice api to delete it, if success, delete the tg in the datastore as well
			err := t.targetGroupManager.Delete(ctx, resTargetGroup)
			if err == nil {
				t.latticeDataStore.DelTargetGroup(resTargetGroup.Spec.Name, resTargetGroup.Spec.Config.K8SHTTPRouteName, resTargetGroup.Spec.Config.IsServiceImport)
			} else {
				t.log.Debugf("Error deleting target group %s due to %s", resTargetGroup.Spec.Name, err)
				returnErr = true
			}
		}
	}
	if returnErr {
		return errors.New(LATTICE_RETRY)
	} else {
		return nil
	}
}<|MERGE_RESOLUTION|>--- conflicted
+++ resolved
@@ -165,12 +165,7 @@
 }
 
 func (t *TargetGroupSynthesizer) SynthesizeSDKTargetGroups(ctx context.Context) error {
-<<<<<<< HEAD
-	var staleSDKTGs []latticemodel.TargetGroup
-
-=======
 	var staleSDKTGs []model.TargetGroup
->>>>>>> 658bb6e2
 	sdkTGs, err := t.targetGroupManager.List(ctx)
 	if err != nil {
 		t.log.Errorf("Error listing target groups: %s", err)
@@ -201,24 +196,16 @@
 			continue
 		}
 
-<<<<<<< HEAD
-		srvName, ok := tgTags.Tags[latticemodel.K8SServiceNameKey]
-=======
 		srvName, ok := tgTags.Tags[model.K8SServiceNameKey]
 
->>>>>>> 658bb6e2
 		if !ok || srvName == nil {
 			t.log.Debugf("Ignoring target group %s (%s) because it has no servicename tag",
 				*sdkTG.getTargetGroupOutput.Arn, *sdkTG.getTargetGroupOutput.Name)
 			continue
 		}
 
-<<<<<<< HEAD
-		srvNamespace, ok := tgTags.Tags[latticemodel.K8SServiceNamespaceKey]
-=======
 		srvNamespace, ok := tgTags.Tags[model.K8SServiceNamespaceKey]
 
->>>>>>> 658bb6e2
 		if !ok || srvNamespace == nil {
 			t.log.Infof("Ignoring target group %s (%s) because it has no serviceNamespace tag",
 				*sdkTG.getTargetGroupOutput.Arn, *sdkTG.getTargetGroupOutput.Name)
@@ -227,25 +214,15 @@
 
 		// if its parentref is service export,  check the parent service export exist
 		// Ignore if service export exists
-<<<<<<< HEAD
-		if *parentRef == latticemodel.K8SServiceExportType {
-			t.log.Debugf("TargetGroup %s (%s) is referenced by ServiceExport",
-=======
 		if *parentRef == model.K8SServiceExportType {
 			t.log.Infof("TargetGroup %s (%s) is referenced by ServiceExport",
->>>>>>> 658bb6e2
 				*sdkTG.getTargetGroupOutput.Arn, *sdkTG.getTargetGroupOutput.Name)
 
 			srvExportName := types.NamespacedName{
 				Namespace: *srvNamespace,
 				Name:      *srvName,
 			}
-<<<<<<< HEAD
-
-			srvExport := &mcs_api.ServiceExport{}
-=======
 			srvExport := &mcsv1alpha1.ServiceExport{}
->>>>>>> 658bb6e2
 			if err := t.client.Get(ctx, srvExportName, srvExport); err == nil {
 				t.log.Debugf("Ignoring target group %s (%s), which was triggered by serviceexport, since serviceexport object is found",
 					*sdkTG.getTargetGroupOutput.Arn, *sdkTG.getTargetGroupOutput.Name)
@@ -255,13 +232,8 @@
 
 		// if its parentRef is a route, check that the parent route exists
 		// Ignore if route does not exist
-<<<<<<< HEAD
-		if *parentRef == latticemodel.K8SHTTPRouteType {
-			t.log.Debugf("Target group %s (%s) is referenced by a route",
-=======
 		if *parentRef == model.K8SHTTPRouteType {
 			t.log.Infof("Target group %s (%s) is referenced by a route",
->>>>>>> 658bb6e2
 				*sdkTG.getTargetGroupOutput.Arn, *sdkTG.getTargetGroupOutput.Name)
 
 			routeNameValue, ok := tgTags.Tags[model.K8SHTTPRouteNameKey]
@@ -272,12 +244,8 @@
 				continue
 			}
 
-<<<<<<< HEAD
-			routeNamespaceValue, ok := tgTags.Tags[latticemodel.K8SHTTPRouteNamespaceKey]
-=======
 			routeNamespaceValue, ok := tgTags.Tags[model.K8SHTTPRouteNamespaceKey]
 
->>>>>>> 658bb6e2
 			if !ok || routeNamespaceValue == nil {
 				t.log.Infof("Ignoring target group %s (%s), which was triggered by a route, because it has no route namespace tag",
 					*sdkTG.getTargetGroupOutput.Arn, *sdkTG.getTargetGroupOutput.Name)
