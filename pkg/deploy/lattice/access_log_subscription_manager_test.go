--- conflicted
+++ resolved
@@ -54,33 +54,6 @@
 	expectedTags := cloud.DefaultTagsMergedWith(services.Tags{
 		lattice.AccessLogPolicyTagKey: aws.String(accessLogPolicyNamespacedName.String()),
 	})
-<<<<<<< HEAD
-
-	t.Run("Create_NewALSForServiceNetwork_ReturnsNewALSStatus", func(t *testing.T) {
-		accessLogSubscription := &lattice.AccessLogSubscription{
-			Spec: lattice.AccessLogSubscriptionSpec{
-				SourceType:        lattice.ServiceNetworkSourceType,
-				SourceName:        sourceName,
-				DestinationArn:    s3DestinationArn,
-				ALPNamespacedName: accessLogPolicyNamespacedName,
-				EventType:         core.CreateEvent,
-			},
-		}
-		serviceNetworkInfo := &services.ServiceNetworkInfo{
-			SvcNetwork: vpclattice.ServiceNetworkSummary{
-				Arn:  aws.String(serviceNetworkArn),
-				Name: aws.String(sourceName),
-			},
-		}
-		createALSInput := &vpclattice.CreateAccessLogSubscriptionInput{
-			ResourceIdentifier: aws.String(serviceNetworkArn),
-			DestinationArn:     aws.String(s3DestinationArn),
-			Tags:               expectedTags,
-		}
-		createALSOutput := &vpclattice.CreateAccessLogSubscriptionOutput{
-			Arn: aws.String(accessLogSubscriptionArn),
-		}
-=======
 	serviceNetworkInfo := &services.ServiceNetworkInfo{
 		SvcNetwork: vpclattice.ServiceNetworkSummary{
 			Arn:  aws.String(serviceNetworkArn),
@@ -122,7 +95,6 @@
 
 	t.Run("Create_NewALSForServiceNetwork_ReturnsNewALSStatus", func(t *testing.T) {
 		accessLogSubscription := simpleAccessLogSubscription(core.CreateEvent)
->>>>>>> 48d984ac
 
 		mockLattice.EXPECT().FindServiceNetwork(ctx, sourceName, config.AccountID).Return(serviceNetworkInfo, nil)
 		mockLattice.EXPECT().CreateAccessLogSubscriptionWithContext(ctx, createALSForSNInput).Return(createALSOutput, nil)
@@ -134,36 +106,13 @@
 	})
 
 	t.Run("Create_NewALSForService_ReturnsNewALSStatus", func(t *testing.T) {
-<<<<<<< HEAD
-		accessLogSubscription := &lattice.AccessLogSubscription{
-			Spec: lattice.AccessLogSubscriptionSpec{
-				SourceType:        lattice.ServiceSourceType,
-				SourceName:        sourceName,
-				DestinationArn:    s3DestinationArn,
-				ALPNamespacedName: accessLogPolicyNamespacedName,
-				EventType:         core.CreateEvent,
-			},
-		}
-=======
 		accessLogSubscription := simpleAccessLogSubscription(core.CreateEvent)
 		accessLogSubscription.Spec.SourceType = lattice.ServiceSourceType
->>>>>>> 48d984ac
 		serviceNameProvider := services.NewDefaultLatticeServiceNameProvider(sourceName)
 		findServiceOutput := &vpclattice.ServiceSummary{
 			Arn:  aws.String(serviceArn),
 			Name: aws.String(sourceName),
 		}
-<<<<<<< HEAD
-		createALSInput := &vpclattice.CreateAccessLogSubscriptionInput{
-			ResourceIdentifier: aws.String(serviceArn),
-			DestinationArn:     aws.String(s3DestinationArn),
-			Tags:               expectedTags,
-		}
-		createALSOutput := &vpclattice.CreateAccessLogSubscriptionOutput{
-			Arn: aws.String(accessLogSubscriptionArn),
-		}
-=======
->>>>>>> 48d984ac
 
 		mockLattice.EXPECT().FindService(ctx, serviceNameProvider).Return(findServiceOutput, nil)
 		mockLattice.EXPECT().CreateAccessLogSubscriptionWithContext(ctx, createALSForSvcInput).Return(createALSOutput, nil)
@@ -175,30 +124,7 @@
 	})
 
 	t.Run("Create_NewALSForDeletedServiceNetwork_ReturnsNotFoundError", func(t *testing.T) {
-<<<<<<< HEAD
-		accessLogSubscription := &lattice.AccessLogSubscription{
-			Spec: lattice.AccessLogSubscriptionSpec{
-				SourceType:        lattice.ServiceNetworkSourceType,
-				SourceName:        sourceName,
-				DestinationArn:    s3DestinationArn,
-				ALPNamespacedName: accessLogPolicyNamespacedName,
-				EventType:         core.CreateEvent,
-			},
-		}
-		serviceNetworkInfo := &services.ServiceNetworkInfo{
-			SvcNetwork: vpclattice.ServiceNetworkSummary{
-				Arn:  aws.String(serviceNetworkArn),
-				Name: aws.String(sourceName),
-			},
-		}
-		createALSInput := &vpclattice.CreateAccessLogSubscriptionInput{
-			ResourceIdentifier: aws.String(serviceNetworkArn),
-			DestinationArn:     aws.String(s3DestinationArn),
-			Tags:               expectedTags,
-		}
-=======
-		accessLogSubscription := simpleAccessLogSubscription(core.CreateEvent)
->>>>>>> 48d984ac
+		accessLogSubscription := simpleAccessLogSubscription(core.CreateEvent)
 		createALSErr := &vpclattice.ResourceNotFoundException{
 			ResourceType: aws.String("SERVICE_NETWORK"),
 			ResourceId:   aws.String(serviceNetworkArn),
@@ -214,20 +140,8 @@
 	})
 
 	t.Run("Create_NewALSForDeletedService_ReturnsNotFoundError", func(t *testing.T) {
-<<<<<<< HEAD
-		accessLogSubscription := &lattice.AccessLogSubscription{
-			Spec: lattice.AccessLogSubscriptionSpec{
-				SourceType:        lattice.ServiceSourceType,
-				SourceName:        sourceName,
-				DestinationArn:    s3DestinationArn,
-				ALPNamespacedName: accessLogPolicyNamespacedName,
-				EventType:         core.CreateEvent,
-			},
-		}
-=======
 		accessLogSubscription := simpleAccessLogSubscription(core.CreateEvent)
 		accessLogSubscription.Spec.SourceType = lattice.ServiceSourceType
->>>>>>> 48d984ac
 		serviceNameProvider := services.NewDefaultLatticeServiceNameProvider(sourceName)
 		findServiceOutput := &vpclattice.ServiceSummary{
 			Arn:  aws.String(serviceArn),
@@ -248,30 +162,7 @@
 	})
 
 	t.Run("Create_NewALSForMissingS3Destination_ReturnsInvalidError", func(t *testing.T) {
-<<<<<<< HEAD
-		accessLogSubscription := &lattice.AccessLogSubscription{
-			Spec: lattice.AccessLogSubscriptionSpec{
-				SourceType:        lattice.ServiceNetworkSourceType,
-				SourceName:        sourceName,
-				DestinationArn:    s3DestinationArn,
-				ALPNamespacedName: accessLogPolicyNamespacedName,
-				EventType:         core.CreateEvent,
-			},
-		}
-		serviceNetworkInfo := &services.ServiceNetworkInfo{
-			SvcNetwork: vpclattice.ServiceNetworkSummary{
-				Arn:  aws.String(serviceNetworkArn),
-				Name: aws.String(sourceName),
-			},
-		}
-		createALSInput := &vpclattice.CreateAccessLogSubscriptionInput{
-			ResourceIdentifier: aws.String(serviceNetworkArn),
-			DestinationArn:     aws.String(s3DestinationArn),
-			Tags:               expectedTags,
-		}
-=======
-		accessLogSubscription := simpleAccessLogSubscription(core.CreateEvent)
->>>>>>> 48d984ac
+		accessLogSubscription := simpleAccessLogSubscription(core.CreateEvent)
 		createALSErr := &vpclattice.ResourceNotFoundException{
 			ResourceType: aws.String("BUCKET"),
 			ResourceId:   aws.String(s3DestinationArn),
@@ -287,26 +178,8 @@
 	})
 
 	t.Run("Create_NewALSForMissingCloudWatchDestination_ReturnsInvalidError", func(t *testing.T) {
-<<<<<<< HEAD
-		accessLogSubscription := &lattice.AccessLogSubscription{
-			Spec: lattice.AccessLogSubscriptionSpec{
-				SourceType:        lattice.ServiceNetworkSourceType,
-				SourceName:        sourceName,
-				DestinationArn:    cloudWatchDestinationArn,
-				ALPNamespacedName: accessLogPolicyNamespacedName,
-				EventType:         core.CreateEvent,
-			},
-		}
-		serviceNetworkInfo := &services.ServiceNetworkInfo{
-			SvcNetwork: vpclattice.ServiceNetworkSummary{
-				Arn:  aws.String(serviceNetworkArn),
-				Name: aws.String(sourceName),
-			},
-		}
-=======
 		accessLogSubscription := simpleAccessLogSubscription(core.CreateEvent)
 		accessLogSubscription.Spec.DestinationArn = cloudWatchDestinationArn
->>>>>>> 48d984ac
 		createALSInput := &vpclattice.CreateAccessLogSubscriptionInput{
 			ResourceIdentifier: aws.String(serviceNetworkArn),
 			DestinationArn:     aws.String(cloudWatchDestinationArn),
@@ -327,26 +200,8 @@
 	})
 
 	t.Run("Create_NewALSForMissingFirehoseDestination_ReturnsInvalidError", func(t *testing.T) {
-<<<<<<< HEAD
-		accessLogSubscription := &lattice.AccessLogSubscription{
-			Spec: lattice.AccessLogSubscriptionSpec{
-				SourceType:        lattice.ServiceNetworkSourceType,
-				SourceName:        sourceName,
-				DestinationArn:    firehoseDestinationArn,
-				ALPNamespacedName: accessLogPolicyNamespacedName,
-				EventType:         core.CreateEvent,
-			},
-		}
-		serviceNetworkInfo := &services.ServiceNetworkInfo{
-			SvcNetwork: vpclattice.ServiceNetworkSummary{
-				Arn:  aws.String(serviceNetworkArn),
-				Name: aws.String(sourceName),
-			},
-		}
-=======
 		accessLogSubscription := simpleAccessLogSubscription(core.CreateEvent)
 		accessLogSubscription.Spec.DestinationArn = firehoseDestinationArn
->>>>>>> 48d984ac
 		createALSInput := &vpclattice.CreateAccessLogSubscriptionInput{
 			ResourceIdentifier: aws.String(serviceNetworkArn),
 			DestinationArn:     aws.String(firehoseDestinationArn),
@@ -367,30 +222,7 @@
 	})
 
 	t.Run("Create_ConflictingALSForSameResourceFromDifferentPolicy_ReturnsConflictError", func(t *testing.T) {
-<<<<<<< HEAD
-		accessLogSubscription := &lattice.AccessLogSubscription{
-			Spec: lattice.AccessLogSubscriptionSpec{
-				SourceType:        lattice.ServiceNetworkSourceType,
-				SourceName:        sourceName,
-				DestinationArn:    s3DestinationArn,
-				ALPNamespacedName: accessLogPolicyNamespacedName,
-				EventType:         core.CreateEvent,
-			},
-		}
-		serviceNetworkInfo := &services.ServiceNetworkInfo{
-			SvcNetwork: vpclattice.ServiceNetworkSummary{
-				Arn:  aws.String(serviceNetworkArn),
-				Name: aws.String(sourceName),
-			},
-		}
-		createALSInput := &vpclattice.CreateAccessLogSubscriptionInput{
-			ResourceIdentifier: aws.String(serviceNetworkArn),
-			DestinationArn:     aws.String(s3DestinationArn),
-			Tags:               expectedTags,
-		}
-=======
-		accessLogSubscription := simpleAccessLogSubscription(core.CreateEvent)
->>>>>>> 48d984ac
+		accessLogSubscription := simpleAccessLogSubscription(core.CreateEvent)
 		createALSErr := &vpclattice.ConflictException{
 			ResourceType: aws.String("ACCESS_LOG_SUBSCRIPTION"),
 		}
@@ -426,30 +258,7 @@
 	})
 
 	t.Run("Create_ConflictingALSForSameResourceFromSamePolicy_ReturnsNewALSStatus", func(t *testing.T) {
-<<<<<<< HEAD
-		accessLogSubscription := &lattice.AccessLogSubscription{
-			Spec: lattice.AccessLogSubscriptionSpec{
-				SourceType:        lattice.ServiceNetworkSourceType,
-				SourceName:        sourceName,
-				DestinationArn:    s3DestinationArn,
-				ALPNamespacedName: accessLogPolicyNamespacedName,
-				EventType:         core.CreateEvent,
-			},
-		}
-		serviceNetworkInfo := &services.ServiceNetworkInfo{
-			SvcNetwork: vpclattice.ServiceNetworkSummary{
-				Arn:  aws.String(serviceNetworkArn),
-				Name: aws.String(sourceName),
-			},
-		}
-		createALSInput := &vpclattice.CreateAccessLogSubscriptionInput{
-			ResourceIdentifier: aws.String(serviceNetworkArn),
-			DestinationArn:     aws.String(s3DestinationArn),
-			Tags:               expectedTags,
-		}
-=======
-		accessLogSubscription := simpleAccessLogSubscription(core.CreateEvent)
->>>>>>> 48d984ac
+		accessLogSubscription := simpleAccessLogSubscription(core.CreateEvent)
 		createALSErr := &vpclattice.ConflictException{
 			ResourceType: aws.String("ACCESS_LOG_SUBSCRIPTION"),
 		}
@@ -511,27 +320,13 @@
 	})
 
 	t.Run("Update_ALSWithSameDestinationType_UpdatesALSAndReturnsSuccess", func(t *testing.T) {
-<<<<<<< HEAD
-		accessLogSubscription := &lattice.AccessLogSubscription{
-			Spec: lattice.AccessLogSubscriptionSpec{
-				SourceType:        lattice.ServiceNetworkSourceType,
-				SourceName:        sourceName,
-				DestinationArn:    s3DestinationArn,
-				ALPNamespacedName: accessLogPolicyNamespacedName,
-				EventType:         core.UpdateEvent,
-			},
-			Status: &lattice.AccessLogSubscriptionStatus{
-				Arn: accessLogSubscriptionArn,
-			},
-		}
-		updateALSInput := &vpclattice.UpdateAccessLogSubscriptionInput{
-			AccessLogSubscriptionIdentifier: aws.String(accessLogSubscriptionArn),
-			DestinationArn:                  aws.String(s3DestinationArn),
-		}
-		updateALSOutput := &vpclattice.UpdateAccessLogSubscriptionOutput{
-			Arn: aws.String(accessLogSubscriptionArn),
-		}
-
+		accessLogSubscription := simpleAccessLogSubscription(core.UpdateEvent)
+		accessLogSubscription.Status = &lattice.AccessLogSubscriptionStatus{
+			Arn: accessLogSubscriptionArn,
+		}
+
+		mockLattice.EXPECT().GetAccessLogSubscriptionWithContext(ctx, getALSInput).Return(getALSOutput, nil)
+		mockLattice.EXPECT().FindServiceNetwork(ctx, sourceName, config.AccountID).Return(serviceNetworkInfo, nil)
 		mockLattice.EXPECT().UpdateAccessLogSubscriptionWithContext(ctx, updateALSInput).Return(updateALSOutput, nil)
 
 		mgr := NewAccessLogSubscriptionManager(gwlog.FallbackLogger, cloud)
@@ -542,227 +337,16 @@
 
 	t.Run("Update_ALSWithDifferentDestinationType_CreatesNewALSThenDeletesOldALSAndReturnsNewALSStatus", func(t *testing.T) {
 		newAccessLogSubscriptionArn := accessLogSubscriptionArn + "new"
-		accessLogSubscription := &lattice.AccessLogSubscription{
-			Spec: lattice.AccessLogSubscriptionSpec{
-				SourceType:        lattice.ServiceNetworkSourceType,
-				SourceName:        sourceName,
-				DestinationArn:    s3DestinationArn,
-				ALPNamespacedName: accessLogPolicyNamespacedName,
-				EventType:         core.UpdateEvent,
-			},
-			Status: &lattice.AccessLogSubscriptionStatus{
-				Arn: accessLogSubscriptionArn,
-			},
-		}
-		updateALSInput := &vpclattice.UpdateAccessLogSubscriptionInput{
-			AccessLogSubscriptionIdentifier: aws.String(accessLogSubscriptionArn),
-			DestinationArn:                  aws.String(s3DestinationArn),
+		accessLogSubscription := simpleAccessLogSubscription(core.UpdateEvent)
+		accessLogSubscription.Status = &lattice.AccessLogSubscriptionStatus{
+			Arn: accessLogSubscriptionArn,
 		}
 		updateALSErr := &vpclattice.ConflictException{
 			ResourceType: aws.String("ACCESS_LOG_SUBSCRIPTION"),
 		}
-		serviceNetworkInfo := &services.ServiceNetworkInfo{
-			SvcNetwork: vpclattice.ServiceNetworkSummary{
-				Arn:  aws.String(serviceNetworkArn),
-				Name: aws.String(sourceName),
-			},
-		}
-		createALSInput := &vpclattice.CreateAccessLogSubscriptionInput{
-			ResourceIdentifier: aws.String(serviceNetworkArn),
-			DestinationArn:     aws.String(s3DestinationArn),
-			Tags:               expectedTags,
-		}
 		createALSOutput := &vpclattice.CreateAccessLogSubscriptionOutput{
 			Arn: aws.String(newAccessLogSubscriptionArn),
 		}
-		deleteALSInput := &vpclattice.DeleteAccessLogSubscriptionInput{
-			AccessLogSubscriptionIdentifier: aws.String(accessLogSubscriptionArn),
-		}
-		deleteALSOutput := &vpclattice.DeleteAccessLogSubscriptionOutput{}
-
-		mockLattice.EXPECT().UpdateAccessLogSubscriptionWithContext(ctx, updateALSInput).Return(nil, updateALSErr)
-		mockLattice.EXPECT().FindServiceNetwork(ctx, sourceName, config.AccountID).Return(serviceNetworkInfo, nil)
-		mockLattice.EXPECT().CreateAccessLogSubscriptionWithContext(ctx, createALSInput).Return(createALSOutput, nil)
-		mockLattice.EXPECT().DeleteAccessLogSubscriptionWithContext(ctx, deleteALSInput).Return(deleteALSOutput, nil)
-
-		mgr := NewAccessLogSubscriptionManager(gwlog.FallbackLogger, cloud)
-		resp, err := mgr.Update(ctx, accessLogSubscription)
-		assert.Nil(t, err)
-		assert.Equal(t, newAccessLogSubscriptionArn, resp.Arn)
-	})
-
-	t.Run("Update_ALSDoesNotExist_CreatesReplacementALS", func(t *testing.T) {
-		newAccessLogSubscriptionArn := accessLogSubscriptionArn + "new"
-		accessLogSubscription := &lattice.AccessLogSubscription{
-			Spec: lattice.AccessLogSubscriptionSpec{
-				SourceType:        lattice.ServiceNetworkSourceType,
-				SourceName:        sourceName,
-				DestinationArn:    s3DestinationArn,
-				ALPNamespacedName: accessLogPolicyNamespacedName,
-				EventType:         core.UpdateEvent,
-			},
-			Status: &lattice.AccessLogSubscriptionStatus{
-				Arn: accessLogSubscriptionArn,
-			},
-		}
-		updateALSInput := &vpclattice.UpdateAccessLogSubscriptionInput{
-			AccessLogSubscriptionIdentifier: aws.String(accessLogSubscriptionArn),
-			DestinationArn:                  aws.String(s3DestinationArn),
-		}
-		updateALSError := &vpclattice.ResourceNotFoundException{
-			ResourceType: aws.String("ACCESS_LOG_SUBSCRIPTION"),
-		}
-		serviceNetworkInfo := &services.ServiceNetworkInfo{
-			SvcNetwork: vpclattice.ServiceNetworkSummary{
-				Arn:  aws.String(serviceNetworkArn),
-				Name: aws.String(sourceName),
-			},
-		}
-		createALSInput := &vpclattice.CreateAccessLogSubscriptionInput{
-			ResourceIdentifier: aws.String(serviceNetworkArn),
-			DestinationArn:     aws.String(s3DestinationArn),
-			Tags:               expectedTags,
-		}
-		createALSOutput := &vpclattice.CreateAccessLogSubscriptionOutput{
-			Arn: aws.String(newAccessLogSubscriptionArn),
-		}
-
-		mockLattice.EXPECT().UpdateAccessLogSubscriptionWithContext(ctx, updateALSInput).Return(nil, updateALSError)
-		mockLattice.EXPECT().FindServiceNetwork(ctx, sourceName, config.AccountID).Return(serviceNetworkInfo, nil)
-		mockLattice.EXPECT().CreateAccessLogSubscriptionWithContext(ctx, createALSInput).Return(createALSOutput, nil)
-
-		mgr := NewAccessLogSubscriptionManager(gwlog.FallbackLogger, cloud)
-		resp, err := mgr.Update(ctx, accessLogSubscription)
-		assert.Nil(t, err)
-		assert.Equal(t, newAccessLogSubscriptionArn, resp.Arn)
-	})
-
-	t.Run("Update_AccessDeniedExceptionReceived_ReturnsInvalidError", func(t *testing.T) {
-		accessLogSubscription := &lattice.AccessLogSubscription{
-			Spec: lattice.AccessLogSubscriptionSpec{
-				SourceType:        lattice.ServiceNetworkSourceType,
-				SourceName:        sourceName,
-				DestinationArn:    s3DestinationArn,
-				ALPNamespacedName: accessLogPolicyNamespacedName,
-				EventType:         core.UpdateEvent,
-			},
-			Status: &lattice.AccessLogSubscriptionStatus{
-				Arn: accessLogSubscriptionArn,
-			},
-		}
-		updateALSInput := &vpclattice.UpdateAccessLogSubscriptionInput{
-			AccessLogSubscriptionIdentifier: aws.String(accessLogSubscriptionArn),
-			DestinationArn:                  aws.String(s3DestinationArn),
-		}
-		updateALSError := &vpclattice.AccessDeniedException{}
-
-		mockLattice.EXPECT().UpdateAccessLogSubscriptionWithContext(ctx, updateALSInput).Return(nil, updateALSError)
-
-		mgr := NewAccessLogSubscriptionManager(gwlog.FallbackLogger, cloud)
-		resp, err := mgr.Update(ctx, accessLogSubscription)
-		assert.Nil(t, resp)
-		assert.True(t, services.IsInvalidError(err))
-	})
-
-	t.Run("Update_ServiceNetworkDoesNotExist_ReturnsNotFoundError", func(t *testing.T) {
-		accessLogSubscription := &lattice.AccessLogSubscription{
-			Spec: lattice.AccessLogSubscriptionSpec{
-				SourceType:        lattice.ServiceNetworkSourceType,
-				SourceName:        sourceName,
-				DestinationArn:    s3DestinationArn,
-				ALPNamespacedName: accessLogPolicyNamespacedName,
-				EventType:         core.UpdateEvent,
-			},
-			Status: &lattice.AccessLogSubscriptionStatus{
-				Arn: accessLogSubscriptionArn,
-			},
-		}
-		updateALSInput := &vpclattice.UpdateAccessLogSubscriptionInput{
-			AccessLogSubscriptionIdentifier: aws.String(accessLogSubscriptionArn),
-			DestinationArn:                  aws.String(s3DestinationArn),
-		}
-		updateALSError := &vpclattice.ResourceNotFoundException{
-			ResourceType: aws.String("SERVICE_NETWORK"),
-		}
-
-		mockLattice.EXPECT().UpdateAccessLogSubscriptionWithContext(ctx, updateALSInput).Return(nil, updateALSError)
-
-		mgr := NewAccessLogSubscriptionManager(gwlog.FallbackLogger, cloud)
-		resp, err := mgr.Update(ctx, accessLogSubscription)
-		assert.Nil(t, resp)
-		assert.True(t, services.IsNotFoundError(err))
-	})
-
-	t.Run("Update_ServiceDoesNotExist_ReturnsNotFoundError", func(t *testing.T) {
-		accessLogSubscription := &lattice.AccessLogSubscription{
-			Spec: lattice.AccessLogSubscriptionSpec{
-				SourceType:        lattice.ServiceNetworkSourceType,
-				SourceName:        sourceName,
-				DestinationArn:    s3DestinationArn,
-				ALPNamespacedName: accessLogPolicyNamespacedName,
-				EventType:         core.UpdateEvent,
-			},
-			Status: &lattice.AccessLogSubscriptionStatus{
-				Arn: accessLogSubscriptionArn,
-			},
-		}
-		updateALSInput := &vpclattice.UpdateAccessLogSubscriptionInput{
-			AccessLogSubscriptionIdentifier: aws.String(accessLogSubscriptionArn),
-			DestinationArn:                  aws.String(s3DestinationArn),
-		}
-		updateALSError := &vpclattice.ResourceNotFoundException{
-			ResourceType: aws.String("SERVICE"),
-		}
-
-		mockLattice.EXPECT().UpdateAccessLogSubscriptionWithContext(ctx, updateALSInput).Return(nil, updateALSError)
-
-		mgr := NewAccessLogSubscriptionManager(gwlog.FallbackLogger, cloud)
-		resp, err := mgr.Update(ctx, accessLogSubscription)
-		assert.Nil(t, resp)
-		assert.True(t, services.IsNotFoundError(err))
-	})
-
-	t.Run("Test_Delete_AccessLogSubscriptionExists_ReturnsSuccess", func(t *testing.T) {
-		accessLogSubscription := &lattice.AccessLogSubscription{
-			Spec: lattice.AccessLogSubscriptionSpec{
-				SourceType:        lattice.ServiceNetworkSourceType,
-				SourceName:        sourceName,
-				DestinationArn:    s3DestinationArn,
-				ALPNamespacedName: accessLogPolicyNamespacedName,
-				EventType:         core.DeleteEvent,
-			},
-			Status: &lattice.AccessLogSubscriptionStatus{
-				Arn: accessLogSubscriptionArn,
-			},
-=======
-		accessLogSubscription := simpleAccessLogSubscription(core.UpdateEvent)
-		accessLogSubscription.Status = &lattice.AccessLogSubscriptionStatus{
-			Arn: accessLogSubscriptionArn,
->>>>>>> 48d984ac
-		}
-
-		mockLattice.EXPECT().GetAccessLogSubscriptionWithContext(ctx, getALSInput).Return(getALSOutput, nil)
-		mockLattice.EXPECT().FindServiceNetwork(ctx, sourceName, config.AccountID).Return(serviceNetworkInfo, nil)
-		mockLattice.EXPECT().UpdateAccessLogSubscriptionWithContext(ctx, updateALSInput).Return(updateALSOutput, nil)
-
-		mgr := NewAccessLogSubscriptionManager(gwlog.FallbackLogger, cloud)
-		resp, err := mgr.Update(ctx, accessLogSubscription)
-		assert.Nil(t, err)
-		assert.Equal(t, accessLogSubscriptionArn, resp.Arn)
-	})
-
-	t.Run("Update_ALSWithDifferentDestinationType_CreatesNewALSThenDeletesOldALSAndReturnsNewALSStatus", func(t *testing.T) {
-		newAccessLogSubscriptionArn := accessLogSubscriptionArn + "new"
-		accessLogSubscription := simpleAccessLogSubscription(core.UpdateEvent)
-		accessLogSubscription.Status = &lattice.AccessLogSubscriptionStatus{
-			Arn: accessLogSubscriptionArn,
-		}
-		updateALSErr := &vpclattice.ConflictException{
-			ResourceType: aws.String("ACCESS_LOG_SUBSCRIPTION"),
-		}
-		createALSOutput := &vpclattice.CreateAccessLogSubscriptionOutput{
-			Arn: aws.String(newAccessLogSubscriptionArn),
-		}
 
 		mockLattice.EXPECT().GetAccessLogSubscriptionWithContext(ctx, getALSInput).Return(getALSOutput, nil)
 		mockLattice.EXPECT().FindServiceNetwork(ctx, sourceName, config.AccountID).Return(serviceNetworkInfo, nil)
@@ -777,19 +361,6 @@
 		assert.Equal(t, newAccessLogSubscriptionArn, resp.Arn)
 	})
 
-<<<<<<< HEAD
-	t.Run("Delete_ALSDoesNotExist_ReturnsSuccess", func(t *testing.T) {
-		accessLogSubscription := &lattice.AccessLogSubscription{
-			Spec: lattice.AccessLogSubscriptionSpec{
-				SourceType:        lattice.ServiceNetworkSourceType,
-				SourceName:        sourceName,
-				DestinationArn:    s3DestinationArn,
-				ALPNamespacedName: accessLogPolicyNamespacedName,
-				EventType:         core.DeleteEvent,
-			},
-			Status: &lattice.AccessLogSubscriptionStatus{
-				Arn: accessLogSubscriptionArn,
-=======
 	t.Run("Update_ALSWithDifferentSource_CreatesNewALSThenDeletesOldALSAndReturnsNewALSStatus", func(t *testing.T) {
 		newAccessLogSubscriptionArn := accessLogSubscriptionArn + "new"
 		newSourceArn := serviceNetworkArn + "new"
@@ -803,7 +374,6 @@
 			SvcNetwork: vpclattice.ServiceNetworkSummary{
 				Arn:  aws.String(newSourceArn),
 				Name: aws.String(newSourceName),
->>>>>>> 48d984ac
 			},
 		}
 		createALSInput := &vpclattice.CreateAccessLogSubscriptionInput{
@@ -827,7 +397,8 @@
 		assert.Equal(t, newAccessLogSubscriptionArn, resp.Arn)
 	})
 
-	t.Run("Update_ALSDoesNotExistOnGet_ReturnsInvalidError", func(t *testing.T) {
+	t.Run("Update_ALSDoesNotExistOnGet_CreatesNewALS", func(t *testing.T) {
+		newAccessLogSubscriptionArn := accessLogSubscriptionArn + "new"
 		accessLogSubscription := simpleAccessLogSubscription(core.UpdateEvent)
 		accessLogSubscription.Status = &lattice.AccessLogSubscriptionStatus{
 			Arn: accessLogSubscriptionArn,
@@ -835,16 +406,20 @@
 		getALSError := &vpclattice.ResourceNotFoundException{
 			ResourceType: aws.String("ACCESS_LOG_SUBSCRIPTION"),
 		}
+		createALSOutput.Arn = aws.String(newAccessLogSubscriptionArn)
 
 		mockLattice.EXPECT().GetAccessLogSubscriptionWithContext(ctx, getALSInput).Return(nil, getALSError)
-
-		mgr := NewAccessLogSubscriptionManager(gwlog.FallbackLogger, cloud)
-		resp, err := mgr.Update(ctx, accessLogSubscription)
-		assert.Nil(t, resp)
-		assert.True(t, services.IsInvalidError(err))
-	})
-
-	t.Run("Update_ALSDoesNotExistOnUpdate_ReturnsInvalidError", func(t *testing.T) {
+		mockLattice.EXPECT().FindServiceNetwork(ctx, sourceName, config.AccountID).Return(serviceNetworkInfo, nil)
+		mockLattice.EXPECT().CreateAccessLogSubscriptionWithContext(ctx, createALSForSNInput).Return(createALSOutput, nil)
+
+		mgr := NewAccessLogSubscriptionManager(gwlog.FallbackLogger, cloud)
+		resp, err := mgr.Update(ctx, accessLogSubscription)
+		assert.Nil(t, err)
+		assert.Equal(t, newAccessLogSubscriptionArn, resp.Arn)
+	})
+
+	t.Run("Update_ALSDoesNotExistOnUpdate_CreatesNewALS", func(t *testing.T) {
+		newAccessLogSubscriptionArn := accessLogSubscriptionArn + "new"
 		accessLogSubscription := simpleAccessLogSubscription(core.UpdateEvent)
 		accessLogSubscription.Status = &lattice.AccessLogSubscriptionStatus{
 			Arn: accessLogSubscriptionArn,
@@ -852,15 +427,18 @@
 		updateALSError := &vpclattice.ResourceNotFoundException{
 			ResourceType: aws.String("ACCESS_LOG_SUBSCRIPTION"),
 		}
+		createALSOutput.Arn = aws.String(newAccessLogSubscriptionArn)
 
 		mockLattice.EXPECT().GetAccessLogSubscriptionWithContext(ctx, getALSInput).Return(getALSOutput, nil)
 		mockLattice.EXPECT().FindServiceNetwork(ctx, sourceName, config.AccountID).Return(serviceNetworkInfo, nil)
 		mockLattice.EXPECT().UpdateAccessLogSubscriptionWithContext(ctx, updateALSInput).Return(nil, updateALSError)
-
-		mgr := NewAccessLogSubscriptionManager(gwlog.FallbackLogger, cloud)
-		resp, err := mgr.Update(ctx, accessLogSubscription)
-		assert.Nil(t, resp)
-		assert.True(t, services.IsInvalidError(err))
+		mockLattice.EXPECT().FindServiceNetwork(ctx, sourceName, config.AccountID).Return(serviceNetworkInfo, nil)
+		mockLattice.EXPECT().CreateAccessLogSubscriptionWithContext(ctx, createALSForSNInput).Return(createALSOutput, nil)
+
+		mgr := NewAccessLogSubscriptionManager(gwlog.FallbackLogger, cloud)
+		resp, err := mgr.Update(ctx, accessLogSubscription)
+		assert.Nil(t, err)
+		assert.Equal(t, newAccessLogSubscriptionArn, resp.Arn)
 	})
 
 	t.Run("Update_AccessDeniedExceptionReceivedOnGet_ReturnsInvalidError", func(t *testing.T) {
