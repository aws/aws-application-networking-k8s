package lattice

import (
	"context"
	"errors"
	"testing"

	"github.com/aws/aws-sdk-go/aws"
	"github.com/golang/mock/gomock"
	"github.com/stretchr/testify/assert"
	metav1 "k8s.io/apimachinery/pkg/apis/meta/v1"
	"sigs.k8s.io/gateway-api/apis/v1alpha2"

	mockclient "github.com/aws/aws-application-networking-k8s/mocks/controller-runtime/client"
	anv1alpha1 "github.com/aws/aws-application-networking-k8s/pkg/apis/applicationnetworking/v1alpha1"
	"github.com/aws/aws-application-networking-k8s/pkg/gateway"
	"github.com/aws/aws-application-networking-k8s/pkg/model/lattice"
	"github.com/aws/aws-application-networking-k8s/pkg/utils/gwlog"
)

func TestSynthesizeAccessLogSubscription(t *testing.T) {
	c := gomock.NewController(t)
	defer c.Finish()
	ctx := context.TODO()
	mockManager := NewMockAccessLogSubscriptionManager(c)
	k8sClient := mockclient.NewMockClient(c)
	builder := gateway.NewAccessLogSubscriptionModelBuilder(gwlog.FallbackLogger, k8sClient)

	t.Run("SpecIsCreated_CreatesAccessLogSubscription", func(t *testing.T) {
		input := &anv1alpha1.AccessLogPolicy{
			Spec: anv1alpha1.AccessLogPolicySpec{
				DestinationArn: aws.String(s3DestinationArn),
				TargetRef: &v1alpha2.PolicyTargetReference{
					Kind: "Gateway",
					Name: "TestName",
				},
			},
		}

		stack, accessLogSubscription, _ := builder.Build(context.Background(), input)

		mockManager.EXPECT().Create(ctx, accessLogSubscription).Return(&lattice.AccessLogSubscriptionStatus{}, nil)

		synthesizer := NewAccessLogSubscriptionSynthesizer(gwlog.FallbackLogger, k8sClient, mockManager, stack)
		err := synthesizer.Synthesize(ctx)
		assert.Nil(t, err)
	})

	t.Run("SpecIsCreatedButErrorOccurs_ReturnsError", func(t *testing.T) {
		input := &anv1alpha1.AccessLogPolicy{
			Spec: anv1alpha1.AccessLogPolicySpec{
				DestinationArn: aws.String(s3DestinationArn),
				TargetRef: &v1alpha2.PolicyTargetReference{
					Kind: "Gateway",
					Name: "TestName",
				},
			},
		}

		stack, accessLogSubscription, _ := builder.Build(context.Background(), input)

		mockManager.EXPECT().Create(ctx, accessLogSubscription).Return(nil, errors.New("mock error"))

		synthesizer := NewAccessLogSubscriptionSynthesizer(gwlog.FallbackLogger, k8sClient, mockManager, stack)
		err := synthesizer.Synthesize(ctx)
		assert.NotNil(t, err)
	})

	t.Run("SpecIsUpdated_UpdatesAccessLogSubscription", func(t *testing.T) {
		input := &anv1alpha1.AccessLogPolicy{
			ObjectMeta: metav1.ObjectMeta{
				Annotations: map[string]string{
					anv1alpha1.AccessLogSubscriptionAnnotationKey: "arn:aws:vpc-lattice:us-west-2:123456789012:accesslogsubscription/als-12345678901234567",
				},
			},
			Spec: anv1alpha1.AccessLogPolicySpec{
				DestinationArn: aws.String(s3DestinationArn),
				TargetRef: &v1alpha2.PolicyTargetReference{
					Kind: "Gateway",
					Name: "TestName",
				},
			},
		}

		stack, accessLogSubscription, _ := builder.Build(context.Background(), input)

		k8sClient.EXPECT().List(context.Background(), gomock.Any(), gomock.Any()).Return(nil).AnyTimes()
		mockManager.EXPECT().Update(ctx, accessLogSubscription).Return(&lattice.AccessLogSubscriptionStatus{}, nil).AnyTimes()

		synthesizer := NewAccessLogSubscriptionSynthesizer(gwlog.FallbackLogger, k8sClient, mockManager, stack)
		err := synthesizer.Synthesize(ctx)
		assert.Nil(t, err)
	})

	t.Run("SpecIsUpdatedButErrorOccurs_ReturnsError", func(t *testing.T) {
		input := &anv1alpha1.AccessLogPolicy{
			ObjectMeta: metav1.ObjectMeta{
				Annotations: map[string]string{
					anv1alpha1.AccessLogSubscriptionAnnotationKey: "arn:aws:vpc-lattice:us-west-2:123456789012:accesslogsubscription/als-12345678901234567",
				},
			},
			Spec: anv1alpha1.AccessLogPolicySpec{
				DestinationArn: aws.String(s3DestinationArn),
				TargetRef: &v1alpha2.PolicyTargetReference{
					Kind: "Gateway",
					Name: "TestName",
				},
			},
		}

		stack, accessLogSubscription, _ := builder.Build(context.Background(), input)

		k8sClient.EXPECT().List(context.Background(), gomock.Any(), gomock.Any()).Return(nil).AnyTimes()
		mockManager.EXPECT().Update(ctx, accessLogSubscription).Return(nil, errors.New("mock error")).AnyTimes()

		synthesizer := NewAccessLogSubscriptionSynthesizer(gwlog.FallbackLogger, k8sClient, mockManager, stack)
		err := synthesizer.Synthesize(ctx)
		assert.NotNil(t, err)
	})

	t.Run("SpecIsUpdated_UpdatesAccessLogSubscription", func(t *testing.T) {
		input := &anv1alpha1.AccessLogPolicy{
			ObjectMeta: metav1.ObjectMeta{
				Annotations: map[string]string{
					anv1alpha1.AccessLogSubscriptionAnnotationKey: "arn:aws:vpc-lattice:us-west-2:123456789012:accesslogsubscription/als-12345678901234567",
				},
			},
			Spec: anv1alpha1.AccessLogPolicySpec{
				DestinationArn: aws.String(s3DestinationArn),
				TargetRef: &v1alpha2.PolicyTargetReference{
					Kind: "Gateway",
					Name: "TestName",
				},
			},
		}

		stack, accessLogSubscription, _ := builder.Build(context.Background(), input)

		k8sClient.EXPECT().List(context.Background(), gomock.Any(), gomock.Any()).Return(nil).AnyTimes()
		mockManager.EXPECT().Update(ctx, accessLogSubscription).Return(&lattice.AccessLogSubscriptionStatus{}, nil).AnyTimes()

		synthesizer := NewAccessLogSubscriptionSynthesizer(gwlog.FallbackLogger, k8sClient, mockManager, stack)
		err := synthesizer.Synthesize(ctx)
		assert.Nil(t, err)
	})

	t.Run("SpecIsUpdatedButErrorOccurs_ReturnsError", func(t *testing.T) {
		input := &anv1alpha1.AccessLogPolicy{
			ObjectMeta: metav1.ObjectMeta{
				Annotations: map[string]string{
					anv1alpha1.AccessLogSubscriptionAnnotationKey: "arn:aws:vpc-lattice:us-west-2:123456789012:accesslogsubscription/als-12345678901234567",
				},
			},
			Spec: anv1alpha1.AccessLogPolicySpec{
				DestinationArn: aws.String(s3DestinationArn),
				TargetRef: &v1alpha2.PolicyTargetReference{
					Kind: "Gateway",
					Name: "TestName",
				},
			},
		}

		stack, accessLogSubscription, _ := builder.Build(context.Background(), input)

		k8sClient.EXPECT().List(context.Background(), gomock.Any(), gomock.Any()).Return(nil).AnyTimes()
		mockManager.EXPECT().Update(ctx, accessLogSubscription).Return(nil, errors.New("mock error")).AnyTimes()

		synthesizer := NewAccessLogSubscriptionSynthesizer(gwlog.FallbackLogger, k8sClient, mockManager, stack)
		err := synthesizer.Synthesize(ctx)
		assert.NotNil(t, err)
	})

	t.Run("SpecIsDeleted_DeletesAccessLogSubscription", func(t *testing.T) {
		input := &anv1alpha1.AccessLogPolicy{
			ObjectMeta: metav1.ObjectMeta{
				Annotations: map[string]string{
					anv1alpha1.AccessLogSubscriptionAnnotationKey: "arn:aws:vpc-lattice:us-west-2:123456789012:accesslogsubscription/als-12345678901234567",
				},
				DeletionTimestamp: &metav1.Time{},
			},
			Spec: anv1alpha1.AccessLogPolicySpec{
				DestinationArn: aws.String(s3DestinationArn),
				TargetRef: &v1alpha2.PolicyTargetReference{
					Kind: "Gateway",
					Name: "TestName",
				},
			},
		}

		stack, accessLogSubscription, _ := builder.Build(context.Background(), input)

<<<<<<< HEAD
		mockManager.EXPECT().Delete(ctx, accessLogSubscription).Return(nil)
=======
		mockManager.EXPECT().Delete(ctx, accessLogSubscription.Status.Arn).Return(nil).Times(1)
>>>>>>> 48d984ac

		synthesizer := NewAccessLogSubscriptionSynthesizer(gwlog.FallbackLogger, k8sClient, mockManager, stack)
		err := synthesizer.Synthesize(ctx)
		assert.Nil(t, err)
	})

	t.Run("SpecIsDeletedButAnnotationIsMissing_IgnoresAccessLogSubscription", func(t *testing.T) {
		input := &anv1alpha1.AccessLogPolicy{
			ObjectMeta: metav1.ObjectMeta{
				Annotations:       map[string]string{},
				DeletionTimestamp: &metav1.Time{},
			},
			Spec: anv1alpha1.AccessLogPolicySpec{
				DestinationArn: aws.String(s3DestinationArn),
				TargetRef: &v1alpha2.PolicyTargetReference{
					Kind: "Gateway",
					Name: "TestName",
				},
			},
		}

		stack, _, _ := builder.Build(context.Background(), input)

		mockManager.EXPECT().Delete(gomock.Any(), gomock.Any()).Return(nil).Times(0)

		synthesizer := NewAccessLogSubscriptionSynthesizer(gwlog.FallbackLogger, k8sClient, mockManager, stack)
		err := synthesizer.Synthesize(ctx)
		assert.Nil(t, err)
	})

	t.Run("SpecIsDeletedButErrorOccurs_ReturnsError", func(t *testing.T) {
		input := &anv1alpha1.AccessLogPolicy{
			ObjectMeta: metav1.ObjectMeta{
				Annotations: map[string]string{
					anv1alpha1.AccessLogSubscriptionAnnotationKey: "arn:aws:vpc-lattice:us-west-2:123456789012:accesslogsubscription/als-12345678901234567",
				},
				DeletionTimestamp: &metav1.Time{},
			},
			Spec: anv1alpha1.AccessLogPolicySpec{
				DestinationArn: aws.String(s3DestinationArn),
				TargetRef: &v1alpha2.PolicyTargetReference{
					Kind: "Gateway",
					Name: "TestName",
				},
			},
		}

		stack, accessLogSubscription, _ := builder.Build(context.Background(), input)

<<<<<<< HEAD
		mockManager.EXPECT().Delete(ctx, accessLogSubscription).Return(errors.New("mock error"))
=======
		mockManager.EXPECT().Delete(ctx, accessLogSubscription.Status.Arn).Return(errors.New("mock error")).Times(1)
>>>>>>> 48d984ac

		synthesizer := NewAccessLogSubscriptionSynthesizer(gwlog.FallbackLogger, k8sClient, mockManager, stack)
		err := synthesizer.Synthesize(ctx)
		assert.NotNil(t, err)
	})
}<|MERGE_RESOLUTION|>--- conflicted
+++ resolved
@@ -39,7 +39,7 @@
 
 		stack, accessLogSubscription, _ := builder.Build(context.Background(), input)
 
-		mockManager.EXPECT().Create(ctx, accessLogSubscription).Return(&lattice.AccessLogSubscriptionStatus{}, nil)
+		mockManager.EXPECT().Create(ctx, accessLogSubscription).Return(&lattice.AccessLogSubscriptionStatus{}, nil).Times(1)
 
 		synthesizer := NewAccessLogSubscriptionSynthesizer(gwlog.FallbackLogger, k8sClient, mockManager, stack)
 		err := synthesizer.Synthesize(ctx)
@@ -59,59 +59,7 @@
 
 		stack, accessLogSubscription, _ := builder.Build(context.Background(), input)
 
-		mockManager.EXPECT().Create(ctx, accessLogSubscription).Return(nil, errors.New("mock error"))
-
-		synthesizer := NewAccessLogSubscriptionSynthesizer(gwlog.FallbackLogger, k8sClient, mockManager, stack)
-		err := synthesizer.Synthesize(ctx)
-		assert.NotNil(t, err)
-	})
-
-	t.Run("SpecIsUpdated_UpdatesAccessLogSubscription", func(t *testing.T) {
-		input := &anv1alpha1.AccessLogPolicy{
-			ObjectMeta: metav1.ObjectMeta{
-				Annotations: map[string]string{
-					anv1alpha1.AccessLogSubscriptionAnnotationKey: "arn:aws:vpc-lattice:us-west-2:123456789012:accesslogsubscription/als-12345678901234567",
-				},
-			},
-			Spec: anv1alpha1.AccessLogPolicySpec{
-				DestinationArn: aws.String(s3DestinationArn),
-				TargetRef: &v1alpha2.PolicyTargetReference{
-					Kind: "Gateway",
-					Name: "TestName",
-				},
-			},
-		}
-
-		stack, accessLogSubscription, _ := builder.Build(context.Background(), input)
-
-		k8sClient.EXPECT().List(context.Background(), gomock.Any(), gomock.Any()).Return(nil).AnyTimes()
-		mockManager.EXPECT().Update(ctx, accessLogSubscription).Return(&lattice.AccessLogSubscriptionStatus{}, nil).AnyTimes()
-
-		synthesizer := NewAccessLogSubscriptionSynthesizer(gwlog.FallbackLogger, k8sClient, mockManager, stack)
-		err := synthesizer.Synthesize(ctx)
-		assert.Nil(t, err)
-	})
-
-	t.Run("SpecIsUpdatedButErrorOccurs_ReturnsError", func(t *testing.T) {
-		input := &anv1alpha1.AccessLogPolicy{
-			ObjectMeta: metav1.ObjectMeta{
-				Annotations: map[string]string{
-					anv1alpha1.AccessLogSubscriptionAnnotationKey: "arn:aws:vpc-lattice:us-west-2:123456789012:accesslogsubscription/als-12345678901234567",
-				},
-			},
-			Spec: anv1alpha1.AccessLogPolicySpec{
-				DestinationArn: aws.String(s3DestinationArn),
-				TargetRef: &v1alpha2.PolicyTargetReference{
-					Kind: "Gateway",
-					Name: "TestName",
-				},
-			},
-		}
-
-		stack, accessLogSubscription, _ := builder.Build(context.Background(), input)
-
-		k8sClient.EXPECT().List(context.Background(), gomock.Any(), gomock.Any()).Return(nil).AnyTimes()
-		mockManager.EXPECT().Update(ctx, accessLogSubscription).Return(nil, errors.New("mock error")).AnyTimes()
+		mockManager.EXPECT().Create(ctx, accessLogSubscription).Return(nil, errors.New("mock error")).Times(1)
 
 		synthesizer := NewAccessLogSubscriptionSynthesizer(gwlog.FallbackLogger, k8sClient, mockManager, stack)
 		err := synthesizer.Synthesize(ctx)
@@ -189,11 +137,7 @@
 
 		stack, accessLogSubscription, _ := builder.Build(context.Background(), input)
 
-<<<<<<< HEAD
-		mockManager.EXPECT().Delete(ctx, accessLogSubscription).Return(nil)
-=======
 		mockManager.EXPECT().Delete(ctx, accessLogSubscription.Status.Arn).Return(nil).Times(1)
->>>>>>> 48d984ac
 
 		synthesizer := NewAccessLogSubscriptionSynthesizer(gwlog.FallbackLogger, k8sClient, mockManager, stack)
 		err := synthesizer.Synthesize(ctx)
@@ -243,11 +187,7 @@
 
 		stack, accessLogSubscription, _ := builder.Build(context.Background(), input)
 
-<<<<<<< HEAD
-		mockManager.EXPECT().Delete(ctx, accessLogSubscription).Return(errors.New("mock error"))
-=======
 		mockManager.EXPECT().Delete(ctx, accessLogSubscription.Status.Arn).Return(errors.New("mock error")).Times(1)
->>>>>>> 48d984ac
 
 		synthesizer := NewAccessLogSubscriptionSynthesizer(gwlog.FallbackLogger, k8sClient, mockManager, stack)
 		err := synthesizer.Synthesize(ctx)
