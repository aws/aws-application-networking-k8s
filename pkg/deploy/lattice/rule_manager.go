--- conflicted
+++ resolved
@@ -307,12 +307,6 @@
 			httpMatch.HeaderMatches = append(httpMatch.HeaderMatches, &headerMatch)
 		}
 	}
-<<<<<<< HEAD
-
-	httpMatch.Method = &rule.Spec.Method
-
-=======
->>>>>>> a8eefa1d
 }
 
 func isRulesSame(modelRule *latticemodel.Rule, sdkRuleDetail *vpclattice.GetRuleOutput) bool {
