--- conflicted
+++ resolved
@@ -19,11 +19,7 @@
 type AccessLogSubscriptionManager interface {
 	Create(ctx context.Context, accessLogSubscription *lattice.AccessLogSubscription) (*lattice.AccessLogSubscriptionStatus, error)
 	Update(ctx context.Context, accessLogSubscription *lattice.AccessLogSubscription) (*lattice.AccessLogSubscriptionStatus, error)
-<<<<<<< HEAD
-	Delete(ctx context.Context, accessLogSubscription *lattice.AccessLogSubscription) error
-=======
 	Delete(ctx context.Context, accessLogSubscriptionArn string) error
->>>>>>> 48d984ac
 }
 
 type defaultAccessLogSubscriptionManager struct {
@@ -84,11 +80,7 @@
 		 * If it is the same ALP, return success. Else, return ConflictError.
 		 */
 		listALSInput := &vpclattice.ListAccessLogSubscriptionsInput{
-<<<<<<< HEAD
-			ResourceIdentifier: &resourceIdentifier,
-=======
 			ResourceIdentifier: sourceArn,
->>>>>>> 48d984ac
 		}
 		listALSOutput, err := vpcLatticeSess.ListAccessLogSubscriptionsWithContext(ctx, listALSInput)
 		if err != nil {
@@ -110,8 +102,6 @@
 					}, nil
 				}
 			}
-<<<<<<< HEAD
-=======
 		}
 		return nil, services.NewConflictError(
 			string(accessLogSubscription.Spec.SourceType),
@@ -139,35 +129,10 @@
 		case *vpclattice.AccessDeniedException:
 			return nil, services.NewInvalidError(e.Message())
 		case *vpclattice.ResourceNotFoundException:
-			return nil, services.NewInvalidError(e.Message())
+			return m.Create(ctx, accessLogSubscription)
 		default:
 			return nil, err
->>>>>>> 48d984ac
-		}
-		return nil, services.NewConflictError(
-			string(accessLogSubscription.Spec.SourceType),
-			accessLogSubscription.Spec.SourceName,
-			e.Message(),
-		)
-	default:
-		return nil, err
-	}
-}
-
-func (m *defaultAccessLogSubscriptionManager) Update(
-	ctx context.Context,
-	accessLogSubscription *lattice.AccessLogSubscription,
-) (*lattice.AccessLogSubscriptionStatus, error) {
-	vpcLatticeSess := m.cloud.Lattice()
-	updateALSInput := &vpclattice.UpdateAccessLogSubscriptionInput{
-		AccessLogSubscriptionIdentifier: aws.String(accessLogSubscription.Status.Arn),
-		DestinationArn:                  aws.String(accessLogSubscription.Spec.DestinationArn),
-	}
-	updateALSOutput, err := vpcLatticeSess.UpdateAccessLogSubscriptionWithContext(ctx, updateALSInput)
-	if err == nil {
-		return &lattice.AccessLogSubscriptionStatus{
-			Arn: *updateALSOutput.Arn,
-		}, nil
+		}
 	}
 	sourceArn, err := m.getSourceArn(ctx, accessLogSubscription.Spec.SourceType, accessLogSubscription.Spec.SourceName)
 	if err != nil {
@@ -196,33 +161,13 @@
 		if *e.ResourceType == "SERVICE_NETWORK" || *e.ResourceType == "SERVICE" {
 			return nil, services.NewNotFoundError(string(accessLogSubscription.Spec.SourceType), accessLogSubscription.Spec.SourceName)
 		}
-<<<<<<< HEAD
-		alsStatus, err := m.Create(ctx, accessLogSubscription)
-		if err != nil {
-			return nil, err
-		}
-		return alsStatus, nil
-=======
-		return nil, services.NewInvalidError(e.Message())
->>>>>>> 48d984ac
+		return m.Create(ctx, accessLogSubscription)
 	case *vpclattice.ConflictException:
 		/*
 		 * A conflict can happen when the destination type of the new ALS is different from the original.
 		 * To gracefully handle this, we create a new ALS with the new destination, then delete the old one.
 		 */
-<<<<<<< HEAD
-		alsStatus, err := m.Create(ctx, accessLogSubscription)
-		if err != nil {
-			return nil, err
-		}
-		err = m.Delete(ctx, accessLogSubscription)
-		if err != nil {
-			return nil, err
-		}
-		return alsStatus, nil
-=======
 		return m.replaceAccessLogSubscription(ctx, accessLogSubscription)
->>>>>>> 48d984ac
 	default:
 		return nil, err
 	}
