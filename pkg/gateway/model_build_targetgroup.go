package gateway

import (
	"context"
	"errors"
	"fmt"

	"github.com/aws/aws-application-networking-k8s/pkg/utils/gwlog"

	corev1 "k8s.io/api/core/v1"
	"k8s.io/apimachinery/pkg/types"

	"sigs.k8s.io/controller-runtime/pkg/client"
	mcsv1alpha1 "sigs.k8s.io/mcs-api/pkg/apis/v1alpha1"

	"github.com/aws/aws-sdk-go/service/vpclattice"

	anv1alpha1 "github.com/aws/aws-application-networking-k8s/pkg/apis/applicationnetworking/v1alpha1"
	pkg_aws "github.com/aws/aws-application-networking-k8s/pkg/aws"
	"github.com/aws/aws-application-networking-k8s/pkg/config"
	"github.com/aws/aws-application-networking-k8s/pkg/k8s"
	"github.com/aws/aws-application-networking-k8s/pkg/latticestore"
	"github.com/aws/aws-application-networking-k8s/pkg/model/core"
	model "github.com/aws/aws-application-networking-k8s/pkg/model/lattice"
)

type SvcExportTargetGroupModelBuilder interface {
	Build(ctx context.Context, srvExport *mcsv1alpha1.ServiceExport) (core.Stack, *model.TargetGroup, error)
}

type SvcExportTargetGroupBuilder struct {
	log           gwlog.Logger
	client        client.Client
	serviceExport *mcsv1alpha1.ServiceExport
	datastore     *latticestore.LatticeDataStore
	cloud         pkg_aws.Cloud
	defaultTags   map[string]string
}

func NewSvcExportTargetGroupBuilder(
	log gwlog.Logger,
	client client.Client,
	datastore *latticestore.LatticeDataStore,
	cloud pkg_aws.Cloud,
) *SvcExportTargetGroupBuilder {
	return &SvcExportTargetGroupBuilder{
		log:       log,
		client:    client,
		datastore: datastore,
		cloud:     cloud,
	}
}

type svcExportTargetGroupModelBuildTask struct {
	log           gwlog.Logger
	client        client.Client
	serviceExport *mcsv1alpha1.ServiceExport
	targetGroup   *model.TargetGroup
	tgByResID     map[string]*model.TargetGroup
	stack         core.Stack
	datastore     *latticestore.LatticeDataStore
	cloud         pkg_aws.Cloud
}

func (b *SvcExportTargetGroupBuilder) Build(
	ctx context.Context,
	srvExport *mcsv1alpha1.ServiceExport,
) (core.Stack, *model.TargetGroup, error) {
	stack := core.NewDefaultStack(core.StackID(k8s.NamespacedName(srvExport)))

	task := &svcExportTargetGroupModelBuildTask{
		log:           b.log,
		serviceExport: srvExport,
		stack:         stack,
		tgByResID:     make(map[string]*model.TargetGroup),
		datastore:     b.datastore,
		cloud:         b.cloud,
		client:        b.client,
	}

	if err := task.run(ctx); err != nil {
		return task.stack, task.targetGroup, err
	}

	return task.stack, task.targetGroup, nil
}

func (t *svcExportTargetGroupModelBuildTask) run(ctx context.Context) error {
	err := t.BuildTargetGroupForServiceExport(ctx)
	if err != nil {
		return fmt.Errorf("failed to build target group for service export %s-%s due to %w",
			t.serviceExport.Name, t.serviceExport.Namespace, err)
	}

	err = t.BuildTargets(ctx)
	if err != nil {
		t.log.Debugf("Failed to build targets for service export %s-%s due to %s",
			t.serviceExport.Name, t.serviceExport.Namespace, err)
	}

	return nil
}

func (t *svcExportTargetGroupModelBuildTask) BuildTargets(ctx context.Context) error {
	targetTask := &latticeTargetsModelBuildTask{
		log:         t.log,
		client:      t.client,
		tgName:      t.serviceExport.Name,
		tgNamespace: t.serviceExport.Namespace,
		stack:       t.stack,
		datastore:   t.datastore,
	}

	err := targetTask.buildLatticeTargets(ctx)
	if err != nil {
		return err
	}

	return nil
}

func (t *svcExportTargetGroupModelBuildTask) BuildTargetGroupForServiceExport(ctx context.Context) error {
	tgName := latticestore.TargetGroupName(t.serviceExport.Name, t.serviceExport.Namespace)
	var tg *model.TargetGroup
	var err error
	if t.serviceExport.DeletionTimestamp.IsZero() {
		tg, err = t.buildTargetGroupForServiceExportCreation(ctx, tgName)
	} else {
		tg, err = t.buildTargetGroupForServiceExportDeletion(ctx, tgName)
	}

	if err != nil {
		return err
	}

	t.tgByResID[tgName] = tg
	t.targetGroup = tg
	return nil
}

func (t *svcExportTargetGroupModelBuildTask) buildTargetGroupForServiceExportCreation(ctx context.Context, targetGroupName string) (*model.TargetGroup, error) {
	svc := &corev1.Service{}
	if err := t.client.Get(ctx, k8s.NamespacedName(t.serviceExport), svc); err != nil {
		t.datastore.SetTargetGroupByServiceExport(targetGroupName, false, false)
		return nil, fmt.Errorf("Failed to find corresponding k8sService %s, error :%w ", k8s.NamespacedName(t.serviceExport), err)
	}

	ipAddressType, err := buildTargetGroupIpAdressType(svc)
	if err != nil {
		return nil, err
	}

	tgp, err := GetAttachedPolicy(ctx, t.client, k8s.NamespacedName(t.serviceExport), &anv1alpha1.TargetGroupPolicy{})
	if err != nil {
		return nil, err
	}

	protocol := "HTTP"
	protocolVersion := vpclattice.TargetGroupProtocolVersionHttp1
	var healthCheckConfig *vpclattice.HealthCheckConfig
	if tgp != nil {
		if tgp.Spec.Protocol != nil {
			protocol = *tgp.Spec.Protocol
		}
		if tgp.Spec.ProtocolVersion != nil {
			protocolVersion = *tgp.Spec.ProtocolVersion
		}
		healthCheckConfig = parseHealthCheckConfig(tgp)
	}

	stackTG := model.NewTargetGroup(t.stack, targetGroupName, model.TargetGroupSpec{
		Name: targetGroupName,
		Type: model.TargetGroupTypeIP,
		Config: model.TargetGroupConfig{
			VpcID: config.VpcID,
			// Fill in default HTTP port as we are using target port anyway.
			Port:                80,
			IsServiceImport:     false,
			IsServiceExport:     true,
			K8SServiceName:      t.serviceExport.Name,
			K8SServiceNamespace: t.serviceExport.Namespace,
			Protocol:            protocol,
			ProtocolVersion:     protocolVersion,
			HealthCheckConfig:   healthCheckConfig,
			IpAddressType:       ipAddressType,
		},
	})

	t.log.Debugw("stackTG:",
		"targetGroupName", stackTG.Spec.Name,
		"K8SServiceName", stackTG.Spec.Config.K8SServiceName,
		"K8SServiceNamespace", stackTG.Spec.Config.K8SServiceNamespace,
		"Protocol", stackTG.Spec.Config.Protocol,
		"ProtocolVersion", stackTG.Spec.Config.ProtocolVersion,
		"IpAddressType", stackTG.Spec.Config.IpAddressType,
		"HealthCheckConfig", stackTG.Spec.Config.HealthCheckConfig,
	)

	t.datastore.AddTargetGroup(targetGroupName, "", "", "", false, "")
	t.datastore.SetTargetGroupByServiceExport(targetGroupName, false, true)
	return stackTG, nil
}

func (t *svcExportTargetGroupModelBuildTask) buildTargetGroupForServiceExportDeletion(ctx context.Context, targetGroupName string) (*model.TargetGroup, error) {
	stackTG := model.NewTargetGroup(t.stack, targetGroupName, model.TargetGroupSpec{
		Name:      targetGroupName,
		LatticeID: "",
		IsDeleted: true,
	})
	t.datastore.SetTargetGroupByServiceExport(targetGroupName, false, false)
	dsTG, err := t.datastore.GetTargetGroup(targetGroupName, "", false)
	if err != nil {
		return nil, fmt.Errorf("%w: targetGroupName: %s", err, targetGroupName)
	}

	if !dsTG.ByBackendRef {
		// When handling the serviceExport deletion request while having dsTG.ByBackendRef==false,
		// That means this target group is not in use anymore, i.e., it is not referenced by latticeService rules(aka http/grpc route rules),
		// so, it can be deleted. Assign the stackTG.Spec.LatticeID to make target group manager can delete it
		t.log.Debugf("Target group %s is not in use anymore and can be deleted", stackTG.Spec.Name)
		stackTG.Spec.LatticeID = dsTG.ID
	}

	return stackTG, nil
}

// Build target group for backend service ref used in Route
func (t *latticeServiceModelBuildTask) buildTargetGroupsForRoute(
	ctx context.Context,
	client client.Client,
) error {
	for _, rule := range t.route.Spec().Rules() {
		for _, backendRef := range rule.BackendRefs() {
			tgName := t.buildTargetGroupName(ctx, backendRef)
			tgSpec, err := t.buildTargetGroupSpec(ctx, client, backendRef)
			if err != nil {
				return fmt.Errorf("buildTargetGroupSpec err %w", err)
			}

			// add targetgroup to localcache for service reconcile to reference
			if *backendRef.Kind() == "Service" {
				t.datastore.AddTargetGroup(tgName, "", "", "", tgSpec.Config.IsServiceImport, t.route.Name())
			} else {
				// for serviceimport, the httproutename is ""
				t.datastore.AddTargetGroup(tgName, "", "", "", tgSpec.Config.IsServiceImport, "")
			}

			if t.route.DeletionTimestamp().IsZero() {
				t.datastore.SetTargetGroupByBackendRef(tgName, t.route.Name(), tgSpec.Config.IsServiceImport, true)
			} else {
				t.datastore.SetTargetGroupByBackendRef(tgName, t.route.Name(), tgSpec.Config.IsServiceImport, false)
				dsTG, _ := t.datastore.GetTargetGroup(tgName, t.route.Name(), tgSpec.Config.IsServiceImport)
				tgSpec.IsDeleted = true
				tgSpec.LatticeID = dsTG.ID
			}

<<<<<<< HEAD
			tg := latticemodel.NewTargetGroup(t.stack, tgName, tgSpec)
=======
			tg := model.NewTargetGroup(t.stack, tgName, tgSpec)
>>>>>>> 658bb6e2
			t.tgByResID[tgName] = tg
		}
	}
	return nil
}

// Triggered from route/service/targetgroup
func (t *latticeServiceModelBuildTask) buildTargetsForRoute(ctx context.Context) error {
	for _, rule := range t.route.Spec().Rules() {
		for _, backendRef := range rule.BackendRefs() {
			if string(*backendRef.Kind()) == "ServiceImport" {
				continue
			}

			backendNamespace := t.route.Namespace()
			if backendRef.Namespace() != nil {
				backendNamespace = string(*backendRef.Namespace())
			}

			var port int32
			if backendRef.Port() != nil {
				port = int32(*backendRef.Port())
			}

			targetTask := &latticeTargetsModelBuildTask{
				log:            t.log,
				client:         t.client,
				tgName:         string(backendRef.Name()),
				tgNamespace:    backendNamespace,
				routeName:      t.route.Name(),
				backendRefPort: port,
				stack:          t.stack,
				datastore:      t.datastore,
				route:          t.route,
			}

			err := targetTask.buildLatticeTargets(ctx)
			if err != nil {
				return err
			}
		}
	}
	return nil
}

// Now, Only k8sService and serviceImport creation deletion use this function to build TargetGroupSpec, serviceExport does not use this function to create TargetGroupSpec
func (t *latticeServiceModelBuildTask) buildTargetGroupSpec(
	ctx context.Context,
	client client.Client,
	backendRef core.BackendRef,
) (model.TargetGroupSpec, error) {
	var namespace string

	if backendRef.Namespace() != nil {
		namespace = string(*backendRef.Namespace())
	} else {
		namespace = t.route.Namespace()
	}

	backendKind := string(*backendRef.Kind())
	t.log.Debugf("buildTargetGroupSpec, kind %s", backendKind)

	var vpc = config.VpcID
	var eksCluster = ""
	var isServiceImport bool
	var isDeleted bool

	if t.route.DeletionTimestamp().IsZero() {
		isDeleted = false
	} else {
		isDeleted = true
	}

	ipAddressType := vpclattice.IpAddressTypeIpv4

	if backendKind == "ServiceImport" {
		isServiceImport = true
		namespaceName := types.NamespacedName{
			Namespace: namespace,
			Name:      string(backendRef.Name()),
		}
		serviceImport := &mcsv1alpha1.ServiceImport{}

		if err := client.Get(context.TODO(), namespaceName, serviceImport); err == nil {
			t.log.Debugf("Building target group spec using service import %s", namespaceName)
			vpc = serviceImport.Annotations["multicluster.x-k8s.io/aws-vpc"]
			eksCluster = serviceImport.Annotations["multicluster.x-k8s.io/aws-eks-cluster-name"]
		} else {
			t.log.Errorf("Error building target group spec using service import %s due to %s", namespaceName, err)
			if !isDeleted {
				//Return error for creation request only.
				//For ServiceImport deletion request, we should go ahead to build TargetGroupSpec model,
				//although the targetGroupSynthesizer could skip TargetGroup deletion triggered by ServiceImport deletion
				return model.TargetGroupSpec{}, err
			}
		}

	} else {
		var namespace = t.route.Namespace()
		if backendRef.Namespace() != nil {
			namespace = string(*backendRef.Namespace())
		}

		// find out service target port
		serviceNamespaceName := types.NamespacedName{
			Namespace: namespace,
			Name:      string(backendRef.Name()),
		}

		svc := &corev1.Service{}
		if err := t.client.Get(ctx, serviceNamespaceName, svc); err != nil {
			t.log.Infof("Error finding backend service %s due to %s", serviceNamespaceName, err)
			if !isDeleted {
				//Return error for creation request only,
				//For k8sService deletion request, we should go ahead to build TargetGroupSpec model
				return model.TargetGroupSpec{}, err
			}
		}

		var err error

		ipAddressType, err = buildTargetGroupIpAdressType(svc)

		// Ignore error for creation request
		if !isDeleted && err != nil {
			return model.TargetGroupSpec{}, err
		}
	}

	tgName := latticestore.TargetGroupName(string(backendRef.Name()), namespace)

	refObjNamespacedName := types.NamespacedName{
		Namespace: namespace,
		Name:      string(backendRef.Name()),
	}
	tgp, err := GetAttachedPolicy(ctx, t.client, refObjNamespacedName, &anv1alpha1.TargetGroupPolicy{})

	if err != nil {
		return model.TargetGroupSpec{}, err
	}
	protocol := "HTTP"
	protocolVersion := vpclattice.TargetGroupProtocolVersionHttp1
	var healthCheckConfig *vpclattice.HealthCheckConfig
	if tgp != nil {
		if tgp.Spec.Protocol != nil {
			protocol = *tgp.Spec.Protocol
		}

		if tgp.Spec.ProtocolVersion != nil {
			protocolVersion = *tgp.Spec.ProtocolVersion
		}
		healthCheckConfig = parseHealthCheckConfig(tgp)
	}

	// GRPC takes precedence over other protocolVersions.
	if _, ok := t.route.(*core.GRPCRoute); ok {
		protocolVersion = vpclattice.TargetGroupProtocolVersionGrpc
	}

	return model.TargetGroupSpec{
		Name: tgName,
		Type: model.TargetGroupTypeIP,
		Config: model.TargetGroupConfig{
			VpcID:                 vpc,
			EKSClusterName:        eksCluster,
			IsServiceImport:       isServiceImport,
			IsServiceExport:       false,
			K8SServiceName:        string(backendRef.Name()),
			K8SServiceNamespace:   namespace,
			K8SHTTPRouteName:      t.route.Name(),
			K8SHTTPRouteNamespace: t.route.Namespace(),
			Protocol:              protocol,
			ProtocolVersion:       protocolVersion,
			HealthCheckConfig:     healthCheckConfig,
			// Fill in default HTTP port as we are using target port anyway.
			Port:          80,
			IpAddressType: ipAddressType,
		},
		IsDeleted: isDeleted,
	}, nil
}

func (t *latticeServiceModelBuildTask) buildTargetGroupName(_ context.Context, backendRef core.BackendRef) string {
	if backendRef.Namespace() != nil {
		return latticestore.TargetGroupName(string(backendRef.Name()), string(*backendRef.Namespace()))
	} else {
		return latticestore.TargetGroupName(string(backendRef.Name()), t.route.Namespace())
	}
}

func parseHealthCheckConfig(tgp *anv1alpha1.TargetGroupPolicy) *vpclattice.HealthCheckConfig {
	hc := tgp.Spec.HealthCheck
	if hc == nil {
		return nil
	}
	var matcher *vpclattice.Matcher
	if hc.StatusMatch != nil {
		matcher = &vpclattice.Matcher{HttpCode: hc.StatusMatch}
	}
	return &vpclattice.HealthCheckConfig{
		Enabled:                    hc.Enabled,
		HealthCheckIntervalSeconds: hc.IntervalSeconds,
		HealthCheckTimeoutSeconds:  hc.TimeoutSeconds,
		HealthyThresholdCount:      hc.HealthyThresholdCount,
		UnhealthyThresholdCount:    hc.UnhealthyThresholdCount,
		Matcher:                    matcher,
		Path:                       hc.Path,
		Port:                       hc.Port,
		Protocol:                   (*string)(hc.Protocol),
		ProtocolVersion:            (*string)(hc.ProtocolVersion),
	}
}

func buildTargetGroupIpAdressType(svc *corev1.Service) (string, error) {
	ipFamilies := svc.Spec.IPFamilies

	if len(ipFamilies) != 1 {
		return "", errors.New("Lattice Target Group only supports single stack IP addresses")
	}

	// IpFamilies will always have at least 1 element
	ipFamily := ipFamilies[0]

	switch ipFamily {
	case corev1.IPv4Protocol:
		return vpclattice.IpAddressTypeIpv4, nil
	case corev1.IPv6Protocol:
		return vpclattice.IpAddressTypeIpv6, nil
	default:
		return "", fmt.Errorf("unknown ipFamily: %s", ipFamily)
	}
}

func GetServiceForBackendRef(ctx context.Context, client client.Client, route core.Route, backendRef core.BackendRef) (*corev1.Service, error) {
	svc := &corev1.Service{}
	key := types.NamespacedName{
		Name: string(backendRef.Name()),
	}

	if backendRef.Namespace() != nil {
		key.Namespace = string(*backendRef.Namespace())
	} else {
		key.Namespace = route.Namespace()
	}

	if err := client.Get(ctx, key, svc); err != nil {
		return nil, err
	}

	return svc, nil
}<|MERGE_RESOLUTION|>--- conflicted
+++ resolved
@@ -254,11 +254,7 @@
 				tgSpec.LatticeID = dsTG.ID
 			}
 
-<<<<<<< HEAD
-			tg := latticemodel.NewTargetGroup(t.stack, tgName, tgSpec)
-=======
 			tg := model.NewTargetGroup(t.stack, tgName, tgSpec)
->>>>>>> 658bb6e2
 			t.tgByResID[tgName] = tg
 		}
 	}
