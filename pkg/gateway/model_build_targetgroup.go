package gateway

import (
	"context"
<<<<<<< HEAD
	"fmt"
	"github.com/aws/aws-application-networking-k8s/pkg/utils/gwlog"
=======
	"errors"
	"fmt"

	"github.com/golang/glog"

>>>>>>> d7e3582e
	corev1 "k8s.io/api/core/v1"
	"k8s.io/apimachinery/pkg/types"

	"sigs.k8s.io/controller-runtime/pkg/client"
	mcs_api "sigs.k8s.io/mcs-api/pkg/apis/v1alpha1"

	lattice_aws "github.com/aws/aws-application-networking-k8s/pkg/aws"
	"github.com/aws/aws-application-networking-k8s/pkg/config"
	"github.com/aws/aws-application-networking-k8s/pkg/k8s"
	"github.com/aws/aws-application-networking-k8s/pkg/latticestore"
	"github.com/aws/aws-application-networking-k8s/pkg/model/core"
	latticemodel "github.com/aws/aws-application-networking-k8s/pkg/model/lattice"
	"github.com/aws/aws-sdk-go/service/vpclattice"
)

const (
	resourceIDTargetGroup = "TargetGroup"
)

type TargetGroupModelBuilder interface {
	Build(ctx context.Context, srvExport *mcs_api.ServiceExport) (core.Stack, *latticemodel.TargetGroup, error)
}

type TargetGroupBuilder struct {
	log           gwlog.Logger
	client        client.Client
	serviceExport *mcs_api.ServiceExport
	Datastore     *latticestore.LatticeDataStore
	cloud         lattice_aws.Cloud
	defaultTags   map[string]string
}

// triggered from serviceexport
func NewTargetGroupBuilder(
	log gwlog.Logger,
	client client.Client,
	datastore *latticestore.LatticeDataStore,
	cloud lattice_aws.Cloud,
) *TargetGroupBuilder {
	return &TargetGroupBuilder{
		log:       log,
		client:    client,
		Datastore: datastore,
		cloud:     cloud,
	}
}

type targetGroupModelBuildTask struct {
	log           gwlog.Logger
	client        client.Client
	serviceExport *mcs_api.ServiceExport
	targetGroup   *latticemodel.TargetGroup
	tgByResID     map[string]*latticemodel.TargetGroup
	stack         core.Stack
	Datastore     *latticestore.LatticeDataStore
	cloud         lattice_aws.Cloud
}

// for serviceexport
func (b *TargetGroupBuilder) Build(
	ctx context.Context,
	srvExport *mcs_api.ServiceExport,
) (core.Stack, *latticemodel.TargetGroup, error) {
	stack := core.NewDefaultStack(core.StackID(k8s.NamespacedName(srvExport)))

	task := &targetGroupModelBuildTask{
		log:           b.log,
		serviceExport: srvExport,
		stack:         stack,
		tgByResID:     make(map[string]*latticemodel.TargetGroup),
		Datastore:     b.Datastore,
		cloud:         b.cloud,
		client:        b.client,
	}

	if err := task.run(ctx); err != nil {
		return task.stack, task.targetGroup, corev1.ErrIntOverflowGenerated
	}

	return task.stack, task.targetGroup, nil
}

// for serviceexport
func (t *targetGroupModelBuildTask) run(ctx context.Context) error {
	/*
		if !t.serviceExport.DeletionTimestamp.IsZero() {
			// TODO handle delete
			return nil
		}
	*/

	err := t.buildModel(ctx)

	return err
}

// for serviceexport
func (t *targetGroupModelBuildTask) buildModel(ctx context.Context) error {
	err := t.BuildTargetGroup(ctx)

	if err != nil {
		return fmt.Errorf("failed to build TargetGroup when serviceExport buildModel for name %v namespace %v, %w",
			t.serviceExport.Name, t.serviceExport.Namespace, err)
	}

	err = t.BuildTargets(ctx)

	if err != nil {
		t.log.Infof("Failed to build Targets when serviceExport buildModel for name %v namespace %v",
			t.serviceExport.Name, t.serviceExport.Namespace)
	}

	return nil
}

// triggered from service exports/targetgroups
func (t *targetGroupModelBuildTask) BuildTargets(ctx context.Context) error {
	targetTask := &latticeTargetsModelBuildTask{
		Client:      t.client,
		tgName:      t.serviceExport.Name,
		tgNamespace: t.serviceExport.Namespace,
		stack:       t.stack,
		datastore:   t.Datastore,
	}

	err := targetTask.buildLatticeTargets(ctx)

	if err != nil {
		t.log.Infof("Error buildTargets for serviceExport name %v, namespace %v",
			t.serviceExport.Name, t.serviceExport.Namespace)
		return err
	}
	return nil
}

// Triggered from route/service/targetgroup
func (t *latticeServiceModelBuildTask) buildTargets(ctx context.Context) error {
	for _, rule := range t.route.Spec().Rules() {
		for _, backendRef := range rule.BackendRefs() {
			if string(*backendRef.Kind()) == "serviceimport" {
				t.log.Infof("latticeServiceModelBuildTask: ignore service: %v", backendRef)
				continue
			}

			backendNamespace := t.route.Namespace()
			if backendRef.Namespace() != nil {
				backendNamespace = string(*backendRef.Namespace())
			}

<<<<<<< HEAD
			port := int64(0)
			if backendRef.Port() != nil {
				port = int64(*backendRef.Port())
			}

			targetTask := &latticeTargetsModelBuildTask{
				Client:      t.client,
				tgName:      string(backendRef.Name()),
				tgNamespace: backendNamespace,
				routename:   t.route.Name(),
				port:        port,
				stack:       t.stack,
				datastore:   t.Datastore,
				route:       t.route,
=======
			var port int32
			if httpBackendRef.Port() != nil {
				port = int32(*httpBackendRef.Port())
			}

			targetTask := &latticeTargetsModelBuildTask{
				Client:         t.Client,
				tgName:         string(httpBackendRef.Name()),
				tgNamespace:    backendNamespace,
				routename:      t.route.Name(),
				backendRefPort: port,
				stack:          t.stack,
				datastore:      t.Datastore,
				route:          t.route,
>>>>>>> d7e3582e
			}

			err := targetTask.buildLatticeTargets(ctx)

			if err != nil {
				t.log.Infof("Error buildTargets for backend ref service %v", backendRef)
				return err
			}
		}
	}
	return nil
}

// TODO have a same BuildTargetGroup for both targetGroupModelBuildTask, latticeServiceModelBuildTask
// Build target group for K8S serviceexport object
func (t *targetGroupModelBuildTask) BuildTargetGroup(ctx context.Context) error {
	tgName := latticestore.TargetGroupName(t.serviceExport.Name, t.serviceExport.Namespace)

	svc := &corev1.Service{}
	if err := t.client.Get(ctx, k8s.NamespacedName(t.serviceExport), svc); err != nil {
		// mark there is no serviceexport dependence on the TG
		t.Datastore.SetTargetGroupByServiceExport(tgName, false, false)
		return fmt.Errorf("error finding corresponding service %v error :%w", k8s.NamespacedName(t.serviceExport), err)
	}

	ipAddressType, err := buildTargetGroupIpAdressType(svc)

	if err != nil {
		return err
	}

	//if t.serviceExport.
	tgSpec := latticemodel.TargetGroupSpec{
		Name: tgName,
		Type: latticemodel.TargetGroupTypeIP,
		Config: latticemodel.TargetGroupConfig{
			VpcID: config.VpcID,
			// Fill in default HTTP port as we are using target port anyway.
			Port:                80,
			IsServiceImport:     false,
			IsServiceExport:     true,
			K8SServiceName:      t.serviceExport.Name,
			K8SServiceNamespace: t.serviceExport.Namespace,
			Protocol:            "HTTP",
			ProtocolVersion:     vpclattice.TargetGroupProtocolVersionHttp1,
			IpAddressType:       ipAddressType,
		},
	}

	tg := latticemodel.NewTargetGroup(t.stack, tgName, tgSpec)
	t.log.Infof("buildTargetGroup, tg[%s], tgSpec %v", tgName, tg)

	// add targetgroup to localcache for service reconcile to reference
	// for serviceexport, the httproutename is set to ""
	t.Datastore.AddTargetGroup(tgName, "", "", "", tgSpec.Config.IsServiceImport, "")

	if !t.serviceExport.DeletionTimestamp.IsZero() {
		// triggered by serviceexport delete
		t.Datastore.SetTargetGroupByServiceExport(tgName, false, false)
	} else {
		// triggered by serviceexport add
		t.Datastore.SetTargetGroupByServiceExport(tgName, false, true)
	}

	// for serviceexport, the routename is null
	dsTG, err := t.Datastore.GetTargetGroup(tgName, "", false)

	t.log.Infof("TargetGroup cached in datastore: %v", dsTG)
	if (err != nil) || (!dsTG.ByBackendRef && !dsTG.ByServiceExport) {
		t.log.Infof("BuildingTargetGroup: TG %v is NOT used anymore and can be delted", tgSpec)
		tg.Spec.IsDeleted = true
		tg.Spec.LatticeID = dsTG.ID
	}

	t.tgByResID[tgName] = tg
	t.targetGroup = tg
	return nil
}

<<<<<<< HEAD
// Build target group for backend service ref used in Route
func (t *latticeServiceModelBuildTask) buildTargetGroup(
	ctx context.Context,
	client client.Client,
) (*latticemodel.TargetGroup, error) {
	for _, rule := range t.route.Spec().Rules() {
		t.log.Infof("buildTargetGroup: %v", rule)
=======
// Build target group for backend service ref used in HTTPRoute
func (t *latticeServiceModelBuildTask) buildTargetGroup(ctx context.Context, client client.Client) (*latticemodel.TargetGroup, error) {
	for _, httpRule := range t.route.Spec().Rules() {
		glog.V(6).Infof("buildTargetGroup: %v\n", httpRule)
>>>>>>> d7e3582e

		for _, backendRef := range rule.BackendRefs() {
			t.log.Infof("buildTargetGroup -- backendRef %v", backendRef)

			tgName := t.buildTargetGroupName(ctx, backendRef)

			tgSpec, err := t.buildTargetGroupSpec(ctx, client, backendRef)
			if err != nil {
				return nil, fmt.Errorf("buildTargetGroupSpec err %w", err)
			}

			// add targetgroup to localcache for service reconcile to reference
			if *backendRef.Kind() == "Service" {
				t.Datastore.AddTargetGroup(tgName, "", "", "", tgSpec.Config.IsServiceImport, t.route.Name())
			} else {
				// for serviceimport, the httproutename is ""
				t.Datastore.AddTargetGroup(tgName, "", "", "", tgSpec.Config.IsServiceImport, "")
			}

			if t.route.DeletionTimestamp().IsZero() {
				// to add
				t.Datastore.SetTargetGroupByBackendRef(tgName, t.route.Name(), tgSpec.Config.IsServiceImport, true)
			} else {
				// to delete
				t.Datastore.SetTargetGroupByBackendRef(tgName, t.route.Name(), tgSpec.Config.IsServiceImport, false)
				dsTG, _ := t.Datastore.GetTargetGroup(tgName, t.route.Name(), tgSpec.Config.IsServiceImport)
				tgSpec.IsDeleted = true
				tgSpec.LatticeID = dsTG.ID
			}

			tg := latticemodel.NewTargetGroup(t.stack, tgName, tgSpec)
			t.log.Infof("buildTargetGroup, tg[%s], tgSpec%v \n", tgName, tg)
			t.tgByResID[tgName] = tg
		}
	}
	return nil, nil

}

// Now, Only k8sService and serviceImport creation deletion use this function to build TargetGroupSpec, serviceExport does not use this function to create TargetGroupSpec
func (t *latticeServiceModelBuildTask) buildTargetGroupSpec(
	ctx context.Context,
	client client.Client,
	backendRef core.BackendRef,
) (latticemodel.TargetGroupSpec, error) {
	var namespace string

	if backendRef.Namespace() != nil {
		namespace = string(*backendRef.Namespace())
	} else {
		namespace = t.route.Namespace()
	}

	backendKind := string(*backendRef.Kind())
	t.log.Infof("buildTargetGroupSpec, kind %s", backendKind)

	var vpc = config.VpcID
	var eksCluster = ""
	var isServiceImport bool
	var isDeleted bool

	if t.route.DeletionTimestamp().IsZero() {
		isDeleted = false
	} else {
		isDeleted = true
	}

	ipAddressType := vpclattice.IpAddressTypeIpv4

	if backendKind == "ServiceImport" {
		isServiceImport = true
		namespaceName := types.NamespacedName{
			Namespace: namespace,
			Name:      string(backendRef.Name()),
		}
		serviceImport := &mcs_api.ServiceImport{}

		if err := client.Get(context.TODO(), namespaceName, serviceImport); err == nil {
			t.log.Infof("buildTargetGroupSpec, using service Import %v", namespaceName)
			vpc = serviceImport.Annotations["multicluster.x-k8s.io/aws-vpc"]
			eksCluster = serviceImport.Annotations["multicluster.x-k8s.io/aws-eks-cluster-name"]

		} else {
			t.log.Infof("buildTargetGroupSpec, using service Import %v, err :%v", namespaceName, err)
			if !isDeleted {
				//Return error for creation request only.
				//For ServiceImport deletion request, we should go ahead to build TargetGroupSpec model,
				//although the targetGroupSynthesizer could skip TargetGroup deletion triggered by ServiceImport deletion
				return latticemodel.TargetGroupSpec{}, err
			}
		}

	} else {
		var namespace = t.route.Namespace()

		if backendRef.Namespace() != nil {
			namespace = string(*backendRef.Namespace())
		}
		// find out service target port
		serviceNamespaceName := types.NamespacedName{
			Namespace: namespace,
			Name:      string(backendRef.Name()),
		}

		svc := &corev1.Service{}
		if err := t.client.Get(ctx, serviceNamespaceName, svc); err != nil {
			t.log.Infof("Error finding backend service %v error :%v", serviceNamespaceName, err)
			if !isDeleted {
				//Return error for creation request only,
				//For k8sService deletion request, we should go ahead to build TargetGroupSpec model
				return latticemodel.TargetGroupSpec{}, err
			}
		}

		var err error

		ipAddressType, err = buildTargetGroupIpAdressType(svc)

		// Ignore error for creation request
		if !isDeleted && err != nil {
			return latticemodel.TargetGroupSpec{}, err
		}
	}

	tgName := latticestore.TargetGroupName(string(backendRef.Name()), namespace)

	protocolVersion := vpclattice.TargetGroupProtocolVersionHttp1
	if _, ok := t.route.(*core.GRPCRoute); ok {
		protocolVersion = vpclattice.TargetGroupProtocolVersionGrpc
	}

	return latticemodel.TargetGroupSpec{
		Name: tgName,
		Type: latticemodel.TargetGroupTypeIP,
		Config: latticemodel.TargetGroupConfig{
			VpcID:                 vpc,
			EKSClusterName:        eksCluster,
			IsServiceImport:       isServiceImport,
			IsServiceExport:       false,
			K8SServiceName:        string(backendRef.Name()),
			K8SServiceNamespace:   namespace,
			K8SHTTPRouteName:      t.route.Name(),
			K8SHTTPRouteNamespace: t.route.Namespace(),
			Protocol:              "HTTP",
			ProtocolVersion:       protocolVersion,
			// Fill in default HTTP port as we are using target port anyway.
			Port:          80,
			IpAddressType: ipAddressType,
		},
		IsDeleted: isDeleted,
	}, nil
}

func (t *latticeServiceModelBuildTask) buildTargetGroupName(_ context.Context, backendRef core.BackendRef) string {
	if backendRef.Namespace() != nil {
		return latticestore.TargetGroupName(string(backendRef.Name()), string(*backendRef.Namespace()))
	} else {
		return latticestore.TargetGroupName(string(backendRef.Name()), t.route.Namespace())
	}
}

func buildTargetGroupIpAdressType(svc *corev1.Service) (string, error) {
	ipFamilies := svc.Spec.IPFamilies

	glog.V(6).Infof("buildTargetGroupIpAddressType ipFamilies: %v\n", ipFamilies)

	if len(ipFamilies) != 1 {
		return "", errors.New("Lattice Target Group only support single stack ip addresses")
	}

	// IpFamilies will always have at least 1 element
	ipFamily := ipFamilies[0]

	switch ipFamily {
	case corev1.IPv4Protocol:
		return vpclattice.IpAddressTypeIpv4, nil
	case corev1.IPv6Protocol:
		return vpclattice.IpAddressTypeIpv6, nil
	default:
		return "", fmt.Errorf("unknown ipFamily: %v", ipFamily)
	}
}<|MERGE_RESOLUTION|>--- conflicted
+++ resolved
@@ -2,16 +2,12 @@
 
 import (
 	"context"
-<<<<<<< HEAD
 	"fmt"
 	"github.com/aws/aws-application-networking-k8s/pkg/utils/gwlog"
-=======
 	"errors"
-	"fmt"
 
 	"github.com/golang/glog"
 
->>>>>>> d7e3582e
 	corev1 "k8s.io/api/core/v1"
 	"k8s.io/apimachinery/pkg/types"
 
@@ -161,37 +157,20 @@
 				backendNamespace = string(*backendRef.Namespace())
 			}
 
-<<<<<<< HEAD
-			port := int64(0)
+			var port int32
 			if backendRef.Port() != nil {
-				port = int64(*backendRef.Port())
+				port = int32(*backendRef.Port())
 			}
 
 			targetTask := &latticeTargetsModelBuildTask{
-				Client:      t.client,
-				tgName:      string(backendRef.Name()),
-				tgNamespace: backendNamespace,
-				routename:   t.route.Name(),
-				port:        port,
-				stack:       t.stack,
-				datastore:   t.Datastore,
-				route:       t.route,
-=======
-			var port int32
-			if httpBackendRef.Port() != nil {
-				port = int32(*httpBackendRef.Port())
-			}
-
-			targetTask := &latticeTargetsModelBuildTask{
-				Client:         t.Client,
-				tgName:         string(httpBackendRef.Name()),
-				tgNamespace:    backendNamespace,
-				routename:      t.route.Name(),
+				Client:      	t.client,
+				tgName:      	string(backendRef.Name()),
+				tgNamespace: 	backendNamespace,
+				routename:   	t.route.Name(),
 				backendRefPort: port,
-				stack:          t.stack,
-				datastore:      t.Datastore,
-				route:          t.route,
->>>>>>> d7e3582e
+				stack:       	t.stack,
+				datastore:   	t.Datastore,
+				route:       	t.route,
 			}
 
 			err := targetTask.buildLatticeTargets(ctx)
@@ -271,7 +250,6 @@
 	return nil
 }
 
-<<<<<<< HEAD
 // Build target group for backend service ref used in Route
 func (t *latticeServiceModelBuildTask) buildTargetGroup(
 	ctx context.Context,
@@ -279,12 +257,6 @@
 ) (*latticemodel.TargetGroup, error) {
 	for _, rule := range t.route.Spec().Rules() {
 		t.log.Infof("buildTargetGroup: %v", rule)
-=======
-// Build target group for backend service ref used in HTTPRoute
-func (t *latticeServiceModelBuildTask) buildTargetGroup(ctx context.Context, client client.Client) (*latticemodel.TargetGroup, error) {
-	for _, httpRule := range t.route.Spec().Rules() {
-		glog.V(6).Infof("buildTargetGroup: %v\n", httpRule)
->>>>>>> d7e3582e
 
 		for _, backendRef := range rule.BackendRefs() {
 			t.log.Infof("buildTargetGroup -- backendRef %v", backendRef)
