package gateway

import (
	"context"
	"errors"
	"fmt"

	"github.com/aws/aws-application-networking-k8s/pkg/utils/gwlog"

	corev1 "k8s.io/api/core/v1"
	"k8s.io/apimachinery/pkg/types"

	"sigs.k8s.io/controller-runtime/pkg/client"
	mcsv1alpha1 "sigs.k8s.io/mcs-api/pkg/apis/v1alpha1"

	"github.com/aws/aws-sdk-go/service/vpclattice"

	anv1alpha1 "github.com/aws/aws-application-networking-k8s/pkg/apis/applicationnetworking/v1alpha1"
	pkg_aws "github.com/aws/aws-application-networking-k8s/pkg/aws"
	"github.com/aws/aws-application-networking-k8s/pkg/config"
	"github.com/aws/aws-application-networking-k8s/pkg/k8s"
	"github.com/aws/aws-application-networking-k8s/pkg/latticestore"
	"github.com/aws/aws-application-networking-k8s/pkg/model/core"
	model "github.com/aws/aws-application-networking-k8s/pkg/model/lattice"
)

type SvcExportTargetGroupModelBuilder interface {
	Build(ctx context.Context, srvExport *mcsv1alpha1.ServiceExport) (core.Stack, *model.TargetGroup, error)
}

type SvcExportTargetGroupBuilder struct {
	log           gwlog.Logger
	client        client.Client
	serviceExport *mcsv1alpha1.ServiceExport
	datastore     *latticestore.LatticeDataStore
	cloud         pkg_aws.Cloud
	defaultTags   map[string]string
}

func NewSvcExportTargetGroupBuilder(
	log gwlog.Logger,
	client client.Client,
	datastore *latticestore.LatticeDataStore,
	cloud pkg_aws.Cloud,
) *SvcExportTargetGroupBuilder {
	return &SvcExportTargetGroupBuilder{
		log:       log,
		client:    client,
		datastore: datastore,
		cloud:     cloud,
	}
}

type svcExportTargetGroupModelBuildTask struct {
	log           gwlog.Logger
	client        client.Client
	serviceExport *mcsv1alpha1.ServiceExport
	targetGroup   *model.TargetGroup
	tgByResID     map[string]*model.TargetGroup
	stack         core.Stack
	datastore     *latticestore.LatticeDataStore
	cloud         pkg_aws.Cloud
}

func (b *SvcExportTargetGroupBuilder) Build(
	ctx context.Context,
	srvExport *mcsv1alpha1.ServiceExport,
) (core.Stack, *model.TargetGroup, error) {
	stack := core.NewDefaultStack(core.StackID(k8s.NamespacedName(srvExport)))

	task := &svcExportTargetGroupModelBuildTask{
		log:           b.log,
		serviceExport: srvExport,
		stack:         stack,
		tgByResID:     make(map[string]*model.TargetGroup),
		datastore:     b.datastore,
		cloud:         b.cloud,
		client:        b.client,
	}

	if err := task.run(ctx); err != nil {
		return task.stack, task.targetGroup, err
	}

	return task.stack, task.targetGroup, nil
}

func (t *svcExportTargetGroupModelBuildTask) run(ctx context.Context) error {
	err := t.BuildTargetGroupForServiceExport(ctx)
	if err != nil {
		return fmt.Errorf("failed to build target group for service export %s-%s due to %w",
			t.serviceExport.Name, t.serviceExport.Namespace, err)
	}

	err = t.BuildTargets(ctx)
	if err != nil {
		t.log.Debugf("Failed to build targets for service export %s-%s due to %s",
			t.serviceExport.Name, t.serviceExport.Namespace, err)
	}

	return nil
}

func (t *svcExportTargetGroupModelBuildTask) BuildTargets(ctx context.Context) error {
	targetTask := &latticeTargetsModelBuildTask{
		log:         t.log,
		client:      t.client,
		tgName:      t.serviceExport.Name,
		tgNamespace: t.serviceExport.Namespace,
		stack:       t.stack,
		datastore:   t.datastore,
	}

	err := targetTask.buildLatticeTargets(ctx)
	if err != nil {
		return err
	}

	return nil
}

func (t *svcExportTargetGroupModelBuildTask) BuildTargetGroupForServiceExport(ctx context.Context) error {
	tgName := latticestore.TargetGroupName(t.serviceExport.Name, t.serviceExport.Namespace)
	var tg *model.TargetGroup
	var err error
	if t.serviceExport.DeletionTimestamp.IsZero() {
		tg, err = t.buildTargetGroupForServiceExportCreation(ctx, tgName)
	} else {
		tg, err = t.buildTargetGroupForServiceExportDeletion(ctx, tgName)
	}

	if err != nil {
		return err
	}

	t.tgByResID[tgName] = tg
	t.targetGroup = tg
	return nil
}

func (t *svcExportTargetGroupModelBuildTask) buildTargetGroupForServiceExportCreation(ctx context.Context, targetGroupName string) (*model.TargetGroup, error) {
	svc := &corev1.Service{}
	if err := t.client.Get(ctx, k8s.NamespacedName(t.serviceExport), svc); err != nil {
		t.datastore.SetTargetGroupByServiceExport(targetGroupName, false, false)
		return nil, fmt.Errorf("Failed to find corresponding k8sService %s, error :%w ", k8s.NamespacedName(t.serviceExport), err)
	}

	ipAddressType, err := buildTargetGroupIpAdressType(svc)
	if err != nil {
		return nil, err
	}

	tgp, err := GetAttachedPolicy(ctx, t.client, k8s.NamespacedName(t.serviceExport), &anv1alpha1.TargetGroupPolicy{})
	if err != nil {
		return nil, err
	}

	protocol := "HTTP"
	protocolVersion := vpclattice.TargetGroupProtocolVersionHttp1
	var healthCheckConfig *vpclattice.HealthCheckConfig
	if tgp != nil {
		if tgp.Spec.Protocol != nil {
			protocol = *tgp.Spec.Protocol
		}
		if tgp.Spec.ProtocolVersion != nil {
			protocolVersion = *tgp.Spec.ProtocolVersion
		}
		healthCheckConfig = parseHealthCheckConfig(tgp)
	}

	stackTG := model.NewTargetGroup(t.stack, targetGroupName, model.TargetGroupSpec{
		Name: targetGroupName,
		Type: model.TargetGroupTypeIP,
		Config: model.TargetGroupConfig{
			VpcID: config.VpcID,
			// Fill in default HTTP port as we are using target port anyway.
			Port:                80,
			IsServiceImport:     false,
			IsServiceExport:     true,
			K8SServiceName:      t.serviceExport.Name,
			K8SServiceNamespace: t.serviceExport.Namespace,
			Protocol:            protocol,
			ProtocolVersion:     protocolVersion,
			HealthCheckConfig:   healthCheckConfig,
			IpAddressType:       ipAddressType,
		},
	})

	t.log.Debugw("stackTG:",
		"targetGroupName", stackTG.Spec.Name,
		"K8SServiceName", stackTG.Spec.Config.K8SServiceName,
		"K8SServiceNamespace", stackTG.Spec.Config.K8SServiceNamespace,
		"Protocol", stackTG.Spec.Config.Protocol,
		"ProtocolVersion", stackTG.Spec.Config.ProtocolVersion,
		"IpAddressType", stackTG.Spec.Config.IpAddressType,
		"HealthCheckConfig", stackTG.Spec.Config.HealthCheckConfig,
	)

	t.datastore.AddTargetGroup(targetGroupName, "", "", "", false, "")
	t.datastore.SetTargetGroupByServiceExport(targetGroupName, false, true)
	return stackTG, nil
}

func (t *svcExportTargetGroupModelBuildTask) buildTargetGroupForServiceExportDeletion(ctx context.Context, targetGroupName string) (*model.TargetGroup, error) {
	stackTG := model.NewTargetGroup(t.stack, targetGroupName, model.TargetGroupSpec{
		Name:      targetGroupName,
		LatticeID: "",
		IsDeleted: true,
	})
	t.datastore.SetTargetGroupByServiceExport(targetGroupName, false, false)
	dsTG, err := t.datastore.GetTargetGroup(targetGroupName, "", false)
	if err != nil {
		return nil, fmt.Errorf("%w: targetGroupName: %s", err, targetGroupName)
	}

	if !dsTG.ByBackendRef {
		// When handling the serviceExport deletion request while having dsTG.ByBackendRef==false,
		// That means this target group is not in use anymore, i.e., it is not referenced by latticeService rules(aka http/grpc route rules),
		// so, it can be deleted. Assign the stackTG.Spec.LatticeID to make target group manager can delete it
		t.log.Debugf("Target group %s is not in use anymore and can be deleted", stackTG.Spec.Name)
		stackTG.Spec.LatticeID = dsTG.ID
	}

	return stackTG, nil
}

// Build target group for backend service ref used in Route
func (t *latticeServiceModelBuildTask) buildTargetGroupsForRoute(
	ctx context.Context,
	client client.Client,
) error {
	for _, rule := range t.route.Spec().Rules() {
		for _, backendRef := range rule.BackendRefs() {
			tgName := t.buildTargetGroupName(ctx, backendRef)
			tgSpec, err := t.buildTargetGroupSpec(ctx, client, backendRef)
			if err != nil {
				return fmt.Errorf("buildTargetGroupSpec err %w", err)
			}

			// add targetgroup to localcache for service reconcile to reference
			if *backendRef.Kind() == "Service" {
				t.datastore.AddTargetGroup(tgName, "", "", "", tgSpec.Config.IsServiceImport, t.route.Name())
			} else {
				// for serviceimport, the httproutename is ""
				t.datastore.AddTargetGroup(tgName, "", "", "", tgSpec.Config.IsServiceImport, "")
			}

			if t.route.DeletionTimestamp().IsZero() {
				t.datastore.SetTargetGroupByBackendRef(tgName, t.route.Name(), tgSpec.Config.IsServiceImport, true)
			} else {
				t.datastore.SetTargetGroupByBackendRef(tgName, t.route.Name(), tgSpec.Config.IsServiceImport, false)
				dsTG, _ := t.datastore.GetTargetGroup(tgName, t.route.Name(), tgSpec.Config.IsServiceImport)
				tgSpec.IsDeleted = true
				tgSpec.LatticeID = dsTG.ID
			}

<<<<<<< HEAD
			tg := latticemodel.NewTargetGroup(t.stack, tgName, tgSpec)
=======
			tg := model.NewTargetGroup(t.stack, tgName, tgSpec)
			t.log.Infof("buildTargetGroupsForRoute, tg[%s], tgSpec%v \n", tgName, tg)
>>>>>>> 17dc47e4
			t.tgByResID[tgName] = tg
		}
	}
	return nil
}

// Triggered from route/service/targetgroup
func (t *latticeServiceModelBuildTask) buildTargetsForRoute(ctx context.Context) error {
	for _, rule := range t.route.Spec().Rules() {
		for _, backendRef := range rule.BackendRefs() {
			if string(*backendRef.Kind()) == "ServiceImport" {
				continue
			}

			backendNamespace := t.route.Namespace()
			if backendRef.Namespace() != nil {
				backendNamespace = string(*backendRef.Namespace())
			}

			var port int32
			if backendRef.Port() != nil {
				port = int32(*backendRef.Port())
			}

			targetTask := &latticeTargetsModelBuildTask{
				log:            t.log,
				client:         t.client,
				tgName:         string(backendRef.Name()),
				tgNamespace:    backendNamespace,
				routeName:      t.route.Name(),
				backendRefPort: port,
				stack:          t.stack,
				datastore:      t.datastore,
				route:          t.route,
			}

			err := targetTask.buildLatticeTargets(ctx)
			if err != nil {
				return err
			}
		}
	}
	return nil
}

// Now, Only k8sService and serviceImport creation deletion use this function to build TargetGroupSpec, serviceExport does not use this function to create TargetGroupSpec
func (t *latticeServiceModelBuildTask) buildTargetGroupSpec(
	ctx context.Context,
	client client.Client,
	backendRef core.BackendRef,
) (model.TargetGroupSpec, error) {
	var namespace string

	if backendRef.Namespace() != nil {
		namespace = string(*backendRef.Namespace())
	} else {
		namespace = t.route.Namespace()
	}

	backendKind := string(*backendRef.Kind())
	t.log.Debugf("buildTargetGroupSpec, kind %s", backendKind)

	var vpc = config.VpcID
	var eksCluster = ""
	var isServiceImport bool
	var isDeleted bool

	if t.route.DeletionTimestamp().IsZero() {
		isDeleted = false
	} else {
		isDeleted = true
	}

	ipAddressType := vpclattice.IpAddressTypeIpv4

	if backendKind == "ServiceImport" {
		isServiceImport = true
		namespaceName := types.NamespacedName{
			Namespace: namespace,
			Name:      string(backendRef.Name()),
		}
		serviceImport := &mcsv1alpha1.ServiceImport{}

		if err := client.Get(context.TODO(), namespaceName, serviceImport); err == nil {
			t.log.Debugf("Building target group spec using service import %s", namespaceName)
			vpc = serviceImport.Annotations["multicluster.x-k8s.io/aws-vpc"]
			eksCluster = serviceImport.Annotations["multicluster.x-k8s.io/aws-eks-cluster-name"]
		} else {
			t.log.Errorf("Error building target group spec using service import %s due to %s", namespaceName, err)
			if !isDeleted {
				//Return error for creation request only.
				//For ServiceImport deletion request, we should go ahead to build TargetGroupSpec model,
				//although the targetGroupSynthesizer could skip TargetGroup deletion triggered by ServiceImport deletion
				return model.TargetGroupSpec{}, err
			}
		}

	} else {
		var namespace = t.route.Namespace()
		if backendRef.Namespace() != nil {
			namespace = string(*backendRef.Namespace())
		}

		// find out service target port
		serviceNamespaceName := types.NamespacedName{
			Namespace: namespace,
			Name:      string(backendRef.Name()),
		}

		svc := &corev1.Service{}
		if err := t.client.Get(ctx, serviceNamespaceName, svc); err != nil {
			t.log.Infof("Error finding backend service %s due to %s", serviceNamespaceName, err)
			if !isDeleted {
				//Return error for creation request only,
				//For k8sService deletion request, we should go ahead to build TargetGroupSpec model
				return model.TargetGroupSpec{}, err
			}
		}

		var err error

		ipAddressType, err = buildTargetGroupIpAdressType(svc)

		// Ignore error for creation request
		if !isDeleted && err != nil {
			return model.TargetGroupSpec{}, err
		}
	}

	tgName := latticestore.TargetGroupName(string(backendRef.Name()), namespace)

	refObjNamespacedName := types.NamespacedName{
		Namespace: namespace,
		Name:      string(backendRef.Name()),
	}
	tgp, err := GetAttachedPolicy(ctx, t.client, refObjNamespacedName, &anv1alpha1.TargetGroupPolicy{})

	if err != nil {
		return model.TargetGroupSpec{}, err
	}
	protocol := "HTTP"
	protocolVersion := vpclattice.TargetGroupProtocolVersionHttp1
	var healthCheckConfig *vpclattice.HealthCheckConfig
	if tgp != nil {
		if tgp.Spec.Protocol != nil {
			protocol = *tgp.Spec.Protocol
		}

		if tgp.Spec.ProtocolVersion != nil {
			protocolVersion = *tgp.Spec.ProtocolVersion
		}
		healthCheckConfig = parseHealthCheckConfig(tgp)
	}

	// GRPC takes precedence over other protocolVersions.
	if _, ok := t.route.(*core.GRPCRoute); ok {
		protocolVersion = vpclattice.TargetGroupProtocolVersionGrpc
	}

	return model.TargetGroupSpec{
		Name: tgName,
		Type: model.TargetGroupTypeIP,
		Config: model.TargetGroupConfig{
			VpcID:                 vpc,
			EKSClusterName:        eksCluster,
			IsServiceImport:       isServiceImport,
			IsServiceExport:       false,
			K8SServiceName:        string(backendRef.Name()),
			K8SServiceNamespace:   namespace,
			K8SHTTPRouteName:      t.route.Name(),
			K8SHTTPRouteNamespace: t.route.Namespace(),
			Protocol:              protocol,
			ProtocolVersion:       protocolVersion,
			HealthCheckConfig:     healthCheckConfig,
			// Fill in default HTTP port as we are using target port anyway.
			Port:          80,
			IpAddressType: ipAddressType,
		},
		IsDeleted: isDeleted,
	}, nil
}

func (t *latticeServiceModelBuildTask) buildTargetGroupName(_ context.Context, backendRef core.BackendRef) string {
	if backendRef.Namespace() != nil {
		return latticestore.TargetGroupName(string(backendRef.Name()), string(*backendRef.Namespace()))
	} else {
		return latticestore.TargetGroupName(string(backendRef.Name()), t.route.Namespace())
	}
}

func parseHealthCheckConfig(tgp *anv1alpha1.TargetGroupPolicy) *vpclattice.HealthCheckConfig {
	hc := tgp.Spec.HealthCheck
	if hc == nil {
		return nil
	}
	var matcher *vpclattice.Matcher
	if hc.StatusMatch != nil {
		matcher = &vpclattice.Matcher{HttpCode: hc.StatusMatch}
	}
	return &vpclattice.HealthCheckConfig{
		Enabled:                    hc.Enabled,
		HealthCheckIntervalSeconds: hc.IntervalSeconds,
		HealthCheckTimeoutSeconds:  hc.TimeoutSeconds,
		HealthyThresholdCount:      hc.HealthyThresholdCount,
		UnhealthyThresholdCount:    hc.UnhealthyThresholdCount,
		Matcher:                    matcher,
		Path:                       hc.Path,
		Port:                       hc.Port,
		Protocol:                   (*string)(hc.Protocol),
		ProtocolVersion:            (*string)(hc.ProtocolVersion),
	}
}

func buildTargetGroupIpAdressType(svc *corev1.Service) (string, error) {
	ipFamilies := svc.Spec.IPFamilies

	if len(ipFamilies) != 1 {
		return "", errors.New("Lattice Target Group only supports single stack IP addresses")
	}

	// IpFamilies will always have at least 1 element
	ipFamily := ipFamilies[0]

	switch ipFamily {
	case corev1.IPv4Protocol:
		return vpclattice.IpAddressTypeIpv4, nil
	case corev1.IPv6Protocol:
		return vpclattice.IpAddressTypeIpv6, nil
	default:
		return "", fmt.Errorf("unknown ipFamily: %s", ipFamily)
	}
}

func GetServiceForBackendRef(ctx context.Context, client client.Client, route core.Route, backendRef core.BackendRef) (*corev1.Service, error) {
	svc := &corev1.Service{}
	key := types.NamespacedName{
		Name: string(backendRef.Name()),
	}

	if backendRef.Namespace() != nil {
		key.Namespace = string(*backendRef.Namespace())
	} else {
		key.Namespace = route.Namespace()
	}

	if err := client.Get(ctx, key, svc); err != nil {
		return nil, err
	}

	return svc, nil
}<|MERGE_RESOLUTION|>--- conflicted
+++ resolved
@@ -254,12 +254,7 @@
 				tgSpec.LatticeID = dsTG.ID
 			}
 
-<<<<<<< HEAD
-			tg := latticemodel.NewTargetGroup(t.stack, tgName, tgSpec)
-=======
 			tg := model.NewTargetGroup(t.stack, tgName, tgSpec)
-			t.log.Infof("buildTargetGroupsForRoute, tg[%s], tgSpec%v \n", tgName, tg)
->>>>>>> 17dc47e4
 			t.tgByResID[tgName] = tg
 		}
 	}
