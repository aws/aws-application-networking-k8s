package gateway

import (
	"context"
	"errors"
	"fmt"

	"github.com/aws/aws-application-networking-k8s/pkg/model/core"

	"github.com/aws/aws-sdk-go/aws"

	gwv1alpha2 "sigs.k8s.io/gateway-api/apis/v1alpha2"
	gwv1beta1 "sigs.k8s.io/gateway-api/apis/v1beta1"

	"github.com/aws/aws-sdk-go/service/vpclattice"

	model "github.com/aws/aws-application-networking-k8s/pkg/model/lattice"
)

const (
	LATTICE_NO_SUPPORT_FOR_MULTIPLE_MATCHES = "LATTICE_NO_SUPPORT_FOR_MULTIPLE_MATCHES"
	LATTICE_EXCEED_MAX_HEADER_MATCHES       = "LATTICE_EXCEED_MAX_HEADER_MATCHES"
	LATTICE_UNSUPPORTED_MATCH_TYPE          = "LATTICE_UNSUPPORTED_MATCH_TYPE"
	LATTICE_UNSUPPORTED_HEADER_MATCH_TYPE   = "LATTICE_UNSUPPORTED_HEADER_MATCH_TYPE"
	LATTICE_UNSUPPORTED_PATH_MATCH_TYPE     = "LATTICE_UNSUPPORTED_PATH_MATCH_TYPE"
	LATTICE_MAX_HEADER_MATCHES              = 5
)

func (t *latticeServiceModelBuildTask) buildRules(ctx context.Context) error {
	var ruleID = 1
	for _, parentRef := range t.route.Spec().ParentRefs() {
		if parentRef.Name != t.route.Spec().ParentRefs()[0].Name {
			// when a service is associate to multiple service network(s), all listener config MUST be same
			// so here we are only using the 1st gateway
			t.log.Debugf("Ignore parentref of different gateway %s-%s", parentRef.Name, *parentRef.Namespace)
			continue
		}

		port, protocol, _, err := t.extractListenerInfo(ctx, parentRef)
		if err != nil {
			return err
		}

		for _, rule := range t.route.Spec().Rules() {
<<<<<<< HEAD
			var ruleSpec latticemodel.RuleSpec
=======
			t.log.Debugf("Parsing http rule spec: %+v", rule)
			var ruleSpec model.RuleSpec
>>>>>>> 17dc47e4

			if len(rule.Matches()) > 1 {
				// only support 1 match today
				return errors.New(LATTICE_NO_SUPPORT_FOR_MULTIPLE_MATCHES)
			}

			if len(rule.Matches()) == 0 {
				t.log.Debugf("Continue next rule, no matches specified in current rule")
				continue
			}

			// only support 1 match today
			match := rule.Matches()[0]

			switch m := match.(type) {
			case *core.HTTPRouteMatch:
				if err := t.updateRuleSpecForHttpRoute(m, &ruleSpec); err != nil {
					return err
				}
			case *core.GRPCRouteMatch:
				if err := t.updateRuleSpecForGrpcRoute(m, &ruleSpec); err != nil {
					return err
				}
			default:
				return fmt.Errorf("unsupported rule match: %T", m)
			}

<<<<<<< HEAD
			// header based match
			// today, only support EXACT match
			if match.Headers() != nil {
				if len(match.Headers()) > LATTICE_MAX_HEADER_MATCHES {
					return errors.New(LATTICE_EXCEED_MAX_HEADER_MATCHES)
				}

				ruleSpec.NumOfHeaderMatches = len(match.Headers())

				t.log.Debugf("Examining match.Headers for route %s-%s", t.route.Name(), t.route.Namespace())

				for i, header := range match.Headers() {
					t.log.Debugf("Examining match.Header: i = %d header.Type %s", i, *header.Type())
					if header.Type() != nil && *header.Type() != gateway_api_v1beta1.HeaderMatchExact {
						t.log.Debugf("Unsupported header matchtype %s for httproute %s-%s",
							*header.Type(), t.route.Name(), t.route.Namespace())
						return errors.New(LATTICE_UNSUPPORTED_HEADER_MATCH_TYPE)
					}

					matchType := vpclattice.HeaderMatchType{
						Exact: aws.String(header.Value()),
					}
					ruleSpec.MatchedHeaders[i].Match = &matchType
					headerName := header.Name()
					ruleSpec.MatchedHeaders[i].Name = &headerName
				}
=======
			if err := t.updateRuleSpecWithHeaderMatches(match, &ruleSpec); err != nil {
				return err
>>>>>>> 17dc47e4
			}

			tgList := t.getTargetGroupsForRuleAction(rule)

			ruleIDName := fmt.Sprintf("rule-%d", ruleID)
			ruleAction := model.RuleAction{
				TargetGroups: tgList,
			}
			model.NewRule(t.stack, ruleIDName, t.route.Name(), t.route.Namespace(), port,
				protocol, ruleAction, ruleSpec)
			ruleID++
		}
	}

	return nil
}

func (t *latticeServiceModelBuildTask) updateRuleSpecForHttpRoute(m *core.HTTPRouteMatch, ruleSpec *model.RuleSpec) error {
	if m.Path() != nil && m.Path().Type != nil {
		t.log.Debugf("Examining pathmatch type %s value %s for for httproute %s-%s ",
			*m.Path().Type, *m.Path().Value, t.route.Name(), t.route.Namespace())

		switch *m.Path().Type {
		case gwv1beta1.PathMatchExact:
			t.log.Debugf("Using PathMatchExact for httproute %s-%s ",
				t.route.Name(), t.route.Namespace())
			ruleSpec.PathMatchExact = true

		case gwv1beta1.PathMatchPathPrefix:
			t.log.Debugf("Using PathMatchPathPrefix for httproute %s-%s ",
				t.route.Name(), t.route.Namespace())
			ruleSpec.PathMatchPrefix = true
		default:
			t.log.Debugf("Unsupported path match type %s for httproute %s-%s",
				*m.Path().Type, t.route.Name(), t.route.Namespace())
			return errors.New(LATTICE_UNSUPPORTED_PATH_MATCH_TYPE)
		}
		ruleSpec.PathMatchValue = *m.Path().Value
	}

	// method based match
	if m.Method() != nil {
		t.log.Infof("Examining http method %s for httproute %s-%s",
			*m.Method(), t.route.Name(), t.route.Namespace())

		ruleSpec.Method = string(*m.Method())
	}

	// controller does not support query matcher type today
	if m.QueryParams() != nil {
		t.log.Infof("Unsupported match type for httproute %s, namespace %s",
			t.route.Name(), t.route.Namespace())
		return errors.New(LATTICE_UNSUPPORTED_MATCH_TYPE)
	}
	return nil
}

func (t *latticeServiceModelBuildTask) updateRuleSpecForGrpcRoute(m *core.GRPCRouteMatch, ruleSpec *model.RuleSpec) error {
	t.log.Debugf("Building rule with GRPCRouteMatch, %+v", *m)
	ruleSpec.Method = string(gwv1beta1.HTTPMethodPost)
	method := m.Method()
	// VPC Lattice doesn't support suffix/regex matching, so we can't support method match without service
	if method.Service == nil && method.Method != nil {
		return fmt.Errorf("cannot create GRPCRouteMatch for nil service and non-nil method")
	}
	switch *method.Type {
	case gwv1alpha2.GRPCMethodMatchExact:
		if method.Service == nil {
			t.log.Debugf("Match all paths due to nil service and nil method")
			ruleSpec.PathMatchPrefix = true
			ruleSpec.PathMatchValue = "/"
		} else if method.Method == nil {
			t.log.Debugf("Match by specific gRPC service %s, regardless of method", *method.Service)
			ruleSpec.PathMatchPrefix = true
			ruleSpec.PathMatchValue = fmt.Sprintf("/%s/", *method.Service)
		} else {
			t.log.Debugf("Match by specific gRPC service %s and method %s", *method.Service, *method.Method)
			ruleSpec.PathMatchExact = true
			ruleSpec.PathMatchValue = fmt.Sprintf("/%s/%s", *method.Service, *method.Method)
		}
	default:
		return fmt.Errorf("unsupported gRPC method match type %s", *method.Type)
	}
	return nil
}

func (t *latticeServiceModelBuildTask) updateRuleSpecWithHeaderMatches(match core.RouteMatch, ruleSpec *model.RuleSpec) error {
	if match.Headers() == nil {
		return nil
	}

	if len(match.Headers()) > LATTICE_MAX_HEADER_MATCHES {
		return errors.New(LATTICE_EXCEED_MAX_HEADER_MATCHES)
	}

	ruleSpec.NumOfHeaderMatches = len(match.Headers())

	t.log.Debugf("Examining match.Headers %v for route %s-%s",
		match.Headers(), t.route.Name(), t.route.Namespace())

	for i, header := range match.Headers() {
		t.log.Debugf("Examining match.Header: i = %d header.Type %s", i, *header.Type())
		if header.Type() != nil && *header.Type() != gwv1beta1.HeaderMatchExact {
			t.log.Debugf("Unsupported header matchtype %s for httproute %s-%s",
				*header.Type(), t.route.Name(), t.route.Namespace())
			return errors.New(LATTICE_UNSUPPORTED_HEADER_MATCH_TYPE)
		}

		matchType := vpclattice.HeaderMatchType{
			Exact: aws.String(header.Value()),
		}
		ruleSpec.MatchedHeaders[i].Match = &matchType
		headerName := header.Name()
		ruleSpec.MatchedHeaders[i].Name = &headerName
	}
	return nil
}

func (t *latticeServiceModelBuildTask) getTargetGroupsForRuleAction(rule core.RouteRule) []*model.RuleTargetGroup {
	var tgList []*model.RuleTargetGroup

	for _, backendRef := range rule.BackendRefs() {
		ruleTG := model.RuleTargetGroup{}
		if string(*backendRef.Kind()) == "Service" {
			namespace := t.route.Namespace()
			if backendRef.Namespace() != nil {
				namespace = string(*backendRef.Namespace())
			}
			ruleTG.Name = string(backendRef.Name())
			ruleTG.Namespace = namespace
			ruleTG.RouteName = t.route.Name()
			ruleTG.IsServiceImport = false
			if backendRef.Weight() != nil {
				ruleTG.Weight = int64(*backendRef.Weight())
			}
		}

		if string(*backendRef.Kind()) == "ServiceImport" {
			ruleTG.Name = string(backendRef.Name())
			ruleTG.Namespace = t.route.Namespace()
			if backendRef.Namespace() != nil {
				ruleTG.Namespace = string(*backendRef.Namespace())
			}
			// the routeName for serviceimport is always ""
			ruleTG.RouteName = ""
			ruleTG.IsServiceImport = true

			if backendRef.Weight() != nil {
				ruleTG.Weight = int64(*backendRef.Weight())
			}
		}

		tgList = append(tgList, &ruleTG)
	}
	return tgList
}<|MERGE_RESOLUTION|>--- conflicted
+++ resolved
@@ -42,12 +42,7 @@
 		}
 
 		for _, rule := range t.route.Spec().Rules() {
-<<<<<<< HEAD
-			var ruleSpec latticemodel.RuleSpec
-=======
-			t.log.Debugf("Parsing http rule spec: %+v", rule)
 			var ruleSpec model.RuleSpec
->>>>>>> 17dc47e4
 
 			if len(rule.Matches()) > 1 {
 				// only support 1 match today
@@ -75,37 +70,8 @@
 				return fmt.Errorf("unsupported rule match: %T", m)
 			}
 
-<<<<<<< HEAD
-			// header based match
-			// today, only support EXACT match
-			if match.Headers() != nil {
-				if len(match.Headers()) > LATTICE_MAX_HEADER_MATCHES {
-					return errors.New(LATTICE_EXCEED_MAX_HEADER_MATCHES)
-				}
-
-				ruleSpec.NumOfHeaderMatches = len(match.Headers())
-
-				t.log.Debugf("Examining match.Headers for route %s-%s", t.route.Name(), t.route.Namespace())
-
-				for i, header := range match.Headers() {
-					t.log.Debugf("Examining match.Header: i = %d header.Type %s", i, *header.Type())
-					if header.Type() != nil && *header.Type() != gateway_api_v1beta1.HeaderMatchExact {
-						t.log.Debugf("Unsupported header matchtype %s for httproute %s-%s",
-							*header.Type(), t.route.Name(), t.route.Namespace())
-						return errors.New(LATTICE_UNSUPPORTED_HEADER_MATCH_TYPE)
-					}
-
-					matchType := vpclattice.HeaderMatchType{
-						Exact: aws.String(header.Value()),
-					}
-					ruleSpec.MatchedHeaders[i].Match = &matchType
-					headerName := header.Name()
-					ruleSpec.MatchedHeaders[i].Name = &headerName
-				}
-=======
 			if err := t.updateRuleSpecWithHeaderMatches(match, &ruleSpec); err != nil {
 				return err
->>>>>>> 17dc47e4
 			}
 
 			tgList := t.getTargetGroupsForRuleAction(rule)
@@ -203,8 +169,7 @@
 
 	ruleSpec.NumOfHeaderMatches = len(match.Headers())
 
-	t.log.Debugf("Examining match.Headers %v for route %s-%s",
-		match.Headers(), t.route.Name(), t.route.Namespace())
+	t.log.Debugf("Examining match headers for route %s-%s", t.route.Name(), t.route.Namespace())
 
 	for i, header := range match.Headers() {
 		t.log.Debugf("Examining match.Header: i = %d header.Type %s", i, *header.Type())
