package gateway

import (
	"context"
	"errors"
	"fmt"

	"sigs.k8s.io/controller-runtime/pkg/client"

	"github.com/aws/aws-application-networking-k8s/pkg/utils/gwlog"

	"github.com/aws/aws-application-networking-k8s/pkg/config"
	"github.com/aws/aws-application-networking-k8s/pkg/k8s"
	"github.com/aws/aws-application-networking-k8s/pkg/model/core"
	model "github.com/aws/aws-application-networking-k8s/pkg/model/lattice"

	pkg_aws "github.com/aws/aws-application-networking-k8s/pkg/aws"
	"github.com/aws/aws-application-networking-k8s/pkg/latticestore"
)

type LatticeServiceBuilder interface {
	Build(ctx context.Context, httpRoute core.Route) (core.Stack, *model.Service, error)
}

type LatticeServiceModelBuilder struct {
	log         gwlog.Logger
	client      client.Client
	defaultTags map[string]string
	datastore   *latticestore.LatticeDataStore
	cloud       pkg_aws.Cloud
}

func NewLatticeServiceBuilder(
	log gwlog.Logger,
	client client.Client,
	datastore *latticestore.LatticeDataStore,
	cloud pkg_aws.Cloud,
) *LatticeServiceModelBuilder {
	return &LatticeServiceModelBuilder{
		log:       log,
		client:    client,
		datastore: datastore,
		cloud:     cloud,
	}
}

func (b *LatticeServiceModelBuilder) Build(
	ctx context.Context,
	route core.Route,
) (core.Stack, *model.Service, error) {
	stack := core.NewDefaultStack(core.StackID(k8s.NamespacedName(route.K8sObject())))

	task := &latticeServiceModelBuildTask{
		log:       b.log,
		route:     route,
		stack:     stack,
		client:    b.client,
		tgByResID: make(map[string]*model.TargetGroup),
		datastore: b.datastore,
	}

	if err := task.run(ctx); err != nil {
		return stack, task.latticeService, errors.New("LATTICE_RETRY")
	}

	return task.stack, task.latticeService, nil
}

func (t *latticeServiceModelBuildTask) run(ctx context.Context) error {
	err := t.buildModel(ctx)
	return err
}

func (t *latticeServiceModelBuildTask) buildModel(ctx context.Context) error {
	if err := t.buildLatticeService(ctx); err != nil {
		return fmt.Errorf("failed to build lattice service due to %w", err)
	}

	if err := t.buildTargetGroupsForRoute(ctx, t.client); err != nil {
		return fmt.Errorf("failed to build target group due to %w", err)
	}

	if !t.route.DeletionTimestamp().IsZero() {
		t.log.Debugf("Ignoring building lattice service on delete for route %s-%s", t.route.Name(), t.route.Namespace())
		return nil
	}

<<<<<<< HEAD
	err = t.buildTargets(ctx)
	if err != nil {
=======
	if err := t.buildTargetsForRoute(ctx); err != nil {
>>>>>>> 658bb6e2
		t.log.Debugf("failed to build targets due to %s", err)
	}

	if err := t.buildListeners(ctx); err != nil {
		return fmt.Errorf("failed to build listener due to %w", err)
	}

	if err := t.buildRules(ctx); err != nil {
		return fmt.Errorf("failed to build rule due to %w", err)
	}

	return nil
}

func (t *latticeServiceModelBuildTask) buildLatticeService(ctx context.Context) error {
	routeType := core.HttpRouteType
	if _, ok := t.route.(*core.GRPCRoute); ok {
		routeType = core.GrpcRouteType
	}

	spec := model.ServiceSpec{
		Name:      t.route.Name(),
		Namespace: t.route.Namespace(),
		RouteType: routeType,
	}

	for _, parentRef := range t.route.Spec().ParentRefs() {
		spec.ServiceNetworkNames = append(spec.ServiceNetworkNames, string(parentRef.Name))
	}
	defaultGateway, err := config.GetClusterLocalGateway()
	if err == nil {
		spec.ServiceNetworkNames = append(spec.ServiceNetworkNames, defaultGateway)
	}

	if len(t.route.Spec().Hostnames()) > 0 {
		// The 1st hostname will be used as lattice customer-domain-name
		spec.CustomerDomainName = string(t.route.Spec().Hostnames()[0])

		t.log.Infof("Setting customer-domain-name: %s for route %s-%s",
			spec.CustomerDomainName, t.route.Name(), t.route.Namespace())
	} else {
		t.log.Infof("No custom-domain-name for route %s-%s",
			t.route.Name(), t.route.Namespace())
		spec.CustomerDomainName = ""
	}

	if t.route.DeletionTimestamp().IsZero() {
		spec.IsDeleted = false
	} else {
		spec.IsDeleted = true
	}

	serviceResourceName := fmt.Sprintf("%s-%s", t.route.Name(), t.route.Namespace())

	t.latticeService = model.NewLatticeService(t.stack, serviceResourceName, spec)

	return nil
}

type latticeServiceModelBuildTask struct {
	log             gwlog.Logger
	route           core.Route
	client          client.Client
	latticeService  *model.Service
	tgByResID       map[string]*model.TargetGroup
	listenerByResID map[string]*model.Listener
	rulesByResID    map[string]*model.Rule
	stack           core.Stack
	datastore       *latticestore.LatticeDataStore
	cloud           pkg_aws.Cloud
}<|MERGE_RESOLUTION|>--- conflicted
+++ resolved
@@ -85,12 +85,7 @@
 		return nil
 	}
 
-<<<<<<< HEAD
-	err = t.buildTargets(ctx)
-	if err != nil {
-=======
 	if err := t.buildTargetsForRoute(ctx); err != nil {
->>>>>>> 658bb6e2
 		t.log.Debugf("failed to build targets due to %s", err)
 	}
 
