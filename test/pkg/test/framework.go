--- conflicted
+++ resolved
@@ -144,14 +144,9 @@
 
 		retrievedTargetGroups, _ := env.LatticeClient.ListTargetGroupsAsList(ctx, &vpclattice.ListTargetGroupsInput{})
 		for _, tg := range retrievedTargetGroups {
-<<<<<<< HEAD
-			Logger(ctx).Infof("Found TargetGroup: %v, checking it whether it's created by current EKS Cluster", tg)
-			if tg.VpcIdentifier != nil && currentClusterVpcId != *tg.VpcIdentifier {
-=======
 			Logger(ctx).Infof("Found TargetGroup: %s, checking it whether it's created by current EKS Cluster", *tg.Id)
 			if currentClusterVpcId != *tg.VpcIdentifier {
 				Logger(ctx).Infof("Target group VPC Id: %s, does not match current EKS Cluster VPC Id: %s", *tg.VpcIdentifier, currentClusterVpcId)
->>>>>>> 3927a6ea
 				//This tg is not created by current EKS Cluster, skip it
 				continue
 			}
@@ -168,7 +163,7 @@
 					//so we temporarily skip to verify whether ServiceExport created TargetGroup is deleted or not
 					continue
 				}
-				Expect(env.TestCasesCreatedServiceNames).To(Not(ContainElements(BeKeyOf(*tg.Name))))
+				Expect(*tg.Name).To(Not(ContainElements(BeKeyOf(env.TestCasesCreatedServiceNames))))
 			}
 		}
 	}).Should(Succeed())
