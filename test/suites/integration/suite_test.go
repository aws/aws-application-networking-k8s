--- conflicted
+++ resolved
@@ -47,11 +47,7 @@
 
 	testServiceNetwork = testFramework.GetServiceNetwork(ctx, testGateway)
 
-<<<<<<< HEAD
-	testFramework.Log.Infof("Expecting VPC %s and service network %s association", vpcid, *sn.Id)
-=======
-	test.Logger(ctx).Infof("Expecting VPC %s and service network %s association", vpcId, *testServiceNetwork.Id)
->>>>>>> fa265323
+	testFramework.Log.Infof("Expecting VPC %s and service network %s association", vpcId, *testServiceNetwork.Id)
 	Eventually(func(g Gomega) {
 		associated, _, _ := testFramework.IsVpcAssociatedWithServiceNetwork(ctx, vpcId, testServiceNetwork)
 		g.Expect(associated).To(BeTrue())
