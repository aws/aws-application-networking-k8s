package integration

import (
	"fmt"
	"time"

	"github.com/aws/aws-sdk-go/aws"
	"github.com/aws/aws-sdk-go/aws/session"
	"github.com/aws/aws-sdk-go/service/cloudwatchlogs"
	"github.com/aws/aws-sdk-go/service/firehose"
	"github.com/aws/aws-sdk-go/service/iam"
	"github.com/aws/aws-sdk-go/service/s3"
	"github.com/aws/aws-sdk-go/service/vpclattice"
	. "github.com/onsi/ginkgo/v2"
	. "github.com/onsi/gomega"
	"github.com/samber/lo"
	appsv1 "k8s.io/api/apps/v1"
	corev1 "k8s.io/api/core/v1"
	metav1 "k8s.io/apimachinery/pkg/apis/meta/v1"
	"k8s.io/apimachinery/pkg/types"
	"sigs.k8s.io/controller-runtime/pkg/client"
	gwv1alpha2 "sigs.k8s.io/gateway-api/apis/v1alpha2"
	gwv1beta1 "sigs.k8s.io/gateway-api/apis/v1beta1"

	anv1alpha1 "github.com/aws/aws-application-networking-k8s/pkg/apis/applicationnetworking/v1alpha1"
	"github.com/aws/aws-application-networking-k8s/pkg/aws/services"
	"github.com/aws/aws-application-networking-k8s/pkg/config"
	"github.com/aws/aws-application-networking-k8s/pkg/model/core"
	"github.com/aws/aws-application-networking-k8s/pkg/model/lattice"
	"github.com/aws/aws-application-networking-k8s/test/pkg/test"
)

var _ = Describe("Access Log Policy", Ordered, func() {
	const (
		k8sResourceName          = "test-access-log-policy"
		k8sResource2Name         = "test-access-log-policy-secondary"
		bucketName               = "k8s-test-lattice-bucket"
		logGroupName             = "k8s-test-lattice-log-group"
		logGroup2Name            = "k8s-test-lattice-log-group-secondary"
		deliveryStreamName       = "k8s-test-lattice-delivery-stream"
		deliveryStreamRoleName   = "k8s-test-lattice-delivery-stream-role"
		deliveryStreamRolePolicy = `{
			"Version": "2012-10-17",
			"Statement": [
				{
					"Effect": "Allow",
					"Action": ["s3:PutObject", "s3:GetBucketLocation"],
					"Resource": ["arn:aws:s3:::k8s-test-lattice-bucket/*"]
				}
			]
		}`
		deliveryStreamAssumeRolePolicy = `{
			"Version": "2012-10-17",
			"Statement": [
				{
					"Effect": "Allow",
					"Principal": {
						"Service": "firehose.amazonaws.com"
					},
					"Action": "sts:AssumeRole"
				}
			]
		}`
	)

	var (
		s3Client          *s3.S3
		logsClient        *cloudwatchlogs.CloudWatchLogs
		firehoseClient    *firehose.Firehose
		iamClient         *iam.IAM
		httpDeployment    *appsv1.Deployment
		grpcDeployment    *appsv1.Deployment
		httpK8sService    *corev1.Service
		grpcK8sService    *corev1.Service
		httpRoute         *gwv1beta1.HTTPRoute
		grpcRoute         *gwv1alpha2.GRPCRoute
		bucketArn         string
		logGroupArn       string
		logGroup2Arn      string
		deliveryStreamArn string
		roleArn           string
	)

	BeforeAll(func() {
		// Create S3 Bucket
		s3Client = s3.New(session.Must(session.NewSession(&aws.Config{Region: aws.String(config.Region)})))
		_, err := s3Client.CreateBucketWithContext(ctx, &s3.CreateBucketInput{
			Bucket: aws.String(bucketName),
		})
		Expect(err).To(BeNil())
		bucketArn = "arn:aws:s3:::" + bucketName

		// Create CloudWatch Log Group
		logsClient = cloudwatchlogs.New(session.Must(session.NewSession(&aws.Config{Region: aws.String(config.Region)})))
		_, err = logsClient.CreateLogGroupWithContext(ctx, &cloudwatchlogs.CreateLogGroupInput{
			LogGroupName: aws.String(logGroupName),
		})
		Expect(err).To(BeNil())
		logGroupArn = fmt.Sprintf("arn:aws:logs:%s:%s:log-group:%s:*", config.Region, config.AccountID, logGroupName)

		// Create secondary CloudWatch Log Group
		_, err = logsClient.CreateLogGroupWithContext(ctx, &cloudwatchlogs.CreateLogGroupInput{
			LogGroupName: aws.String(logGroup2Name),
		})
		Expect(err).To(BeNil())
		logGroup2Arn = fmt.Sprintf("arn:aws:logs:%s:%s:log-group:%s:*", config.Region, config.AccountID, logGroup2Name)

		// Create IAM Role for Firehose Delivery Stream
		iamClient = iam.New(session.Must(session.NewSession(&aws.Config{Region: aws.String(config.Region)})))
		createRoleOutput, err := iamClient.CreateRoleWithContext(ctx, &iam.CreateRoleInput{
			RoleName:                 aws.String(deliveryStreamRoleName),
			AssumeRolePolicyDocument: aws.String(deliveryStreamAssumeRolePolicy),
		})
		Expect(err).To(BeNil())
		roleArn = *createRoleOutput.Role.Arn

		// Attach S3 permissions to IAM Role
		_, err = iamClient.PutRolePolicyWithContext(ctx, &iam.PutRolePolicyInput{
			RoleName:       aws.String(deliveryStreamRoleName),
			PolicyName:     aws.String("FirehoseS3Permissions"),
			PolicyDocument: aws.String(deliveryStreamRolePolicy),
		})
		Expect(err).To(BeNil())

		// Wait for permissions to propagate
		time.Sleep(30 * time.Second)

		// Create Firehose Delivery Stream
		firehoseClient = firehose.New(session.Must(session.NewSession(&aws.Config{Region: aws.String(config.Region)})))
		_, err = firehoseClient.CreateDeliveryStreamWithContext(ctx, &firehose.CreateDeliveryStreamInput{
			DeliveryStreamName: aws.String(deliveryStreamName),
			DeliveryStreamType: aws.String(firehose.DeliveryStreamTypeDirectPut),
			ExtendedS3DestinationConfiguration: &firehose.ExtendedS3DestinationConfiguration{
				BucketARN: aws.String(bucketArn),
				RoleARN:   aws.String(roleArn),
			},
		})
		Expect(err).To(BeNil())
		describeDeliveryStreamOutput, err := firehoseClient.DescribeDeliveryStreamWithContext(ctx, &firehose.DescribeDeliveryStreamInput{
			DeliveryStreamName: aws.String(deliveryStreamName),
		})
		deliveryStreamArn = *describeDeliveryStreamOutput.DeliveryStreamDescription.DeliveryStreamARN

		// Create HTTP Route, Service, and Deployment
		httpDeployment, httpK8sService = testFramework.NewNginxApp(test.ElasticSearchOptions{
			Name:      k8sResourceName,
			Namespace: k8snamespace,
		})
		httpRoute = testFramework.NewHttpRoute(testGateway, httpK8sService, "Service")
		testFramework.ExpectCreated(ctx, httpRoute, httpDeployment, httpK8sService)

		// Create GRPC Route, Service, and Deployment
		grpcAppOptions := test.GrpcAppOptions{AppName: k8sResourceName, Namespace: k8snamespace}
		grpcDeployment, grpcK8sService = testFramework.NewGrpcBin(grpcAppOptions)
		grpcRouteRules := []gwv1alpha2.GRPCRouteRule{
			{
				BackendRefs: []gwv1alpha2.GRPCBackendRef{
					{
						BackendRef: gwv1alpha2.BackendRef{
							BackendObjectReference: gwv1beta1.BackendObjectReference{
								Name:      gwv1alpha2.ObjectName(grpcK8sService.Name),
								Namespace: lo.ToPtr(gwv1beta1.Namespace(grpcK8sService.Namespace)),
								Kind:      (*gwv1beta1.Kind)(lo.ToPtr("Service")),
								Port:      lo.ToPtr(gwv1beta1.PortNumber(19000)),
							},
						},
					},
				},
			},
		}
		grpcRoute = testFramework.NewGRPCRoute(k8snamespace, testGateway, grpcRouteRules)
		testFramework.ExpectCreated(ctx, grpcRoute, grpcDeployment, grpcK8sService)
	})

	It("creation produces an Access Log Subscription for the corresponding Service Network when the targetRef's Kind is Gateway", func() {
		accessLogPolicy := &anv1alpha1.AccessLogPolicy{
			ObjectMeta: metav1.ObjectMeta{
				Name:      k8sResourceName,
				Namespace: k8snamespace,
			},
			Spec: anv1alpha1.AccessLogPolicySpec{
				DestinationArn: aws.String(bucketArn),
				TargetRef: &gwv1alpha2.PolicyTargetReference{
					Group:     gwv1beta1.GroupName,
					Kind:      "Gateway",
					Name:      gwv1alpha2.ObjectName(testGateway.Name),
					Namespace: (*gwv1alpha2.Namespace)(aws.String(k8snamespace)),
				},
			},
		}
		testFramework.ExpectCreated(ctx, accessLogPolicy)

		Eventually(func(g Gomega) {
			// Policy status should be Accepted
			alpNamespacedName := types.NamespacedName{
				Name:      accessLogPolicy.Name,
				Namespace: accessLogPolicy.Namespace,
			}
			alp := &anv1alpha1.AccessLogPolicy{}
			err := testFramework.Client.Get(ctx, alpNamespacedName, alp)
			g.Expect(err).To(BeNil())
			g.Expect(len(alp.Status.Conditions)).To(BeEquivalentTo(1))
			g.Expect(alp.Status.Conditions[0].Type).To(BeEquivalentTo(string(gwv1alpha2.PolicyConditionAccepted)))
			g.Expect(alp.Status.Conditions[0].Status).To(BeEquivalentTo(metav1.ConditionTrue))
			g.Expect(alp.Status.Conditions[0].ObservedGeneration).To(BeEquivalentTo(1))
			g.Expect(alp.Status.Conditions[0].Reason).To(BeEquivalentTo(string(gwv1alpha2.PolicyReasonAccepted)))

			// Service Network should have Access Log Subscription with S3 Bucket destination
			listALSInput := &vpclattice.ListAccessLogSubscriptionsInput{
				ResourceIdentifier: testServiceNetwork.Arn,
			}
			listALSOutput, err := testFramework.LatticeClient.ListAccessLogSubscriptionsWithContext(ctx, listALSInput)
			g.Expect(err).To(BeNil())
			g.Expect(len(listALSOutput.Items)).To(BeEquivalentTo(1))
			g.Expect(listALSOutput.Items[0].ResourceId).To(BeEquivalentTo(testServiceNetwork.Id))
			g.Expect(*listALSOutput.Items[0].DestinationArn).To(BeEquivalentTo(bucketArn))

			// Access Log Subscription ARN should be in the Access Log Policy's annotations
			g.Expect(alp.Annotations[anv1alpha1.AccessLogSubscriptionAnnotationKey]).To(BeEquivalentTo(*listALSOutput.Items[0].Arn))

			// Access Log Subscription should have default tags and Access Log Policy tag applied
			expectedTags := testFramework.Cloud.DefaultTagsMergedWith(services.Tags{
				lattice.AccessLogPolicyTagKey: aws.String(alpNamespacedName.String()),
			})
			listTagsInput := &vpclattice.ListTagsForResourceInput{
				ResourceArn: listALSOutput.Items[0].Arn,
			}
			listTagsOutput, err := testFramework.LatticeClient.ListTagsForResourceWithContext(ctx, listTagsInput)
			g.Expect(err).To(BeNil())
			g.Expect(listTagsOutput.Tags).To(BeEquivalentTo(expectedTags))
		}).Should(Succeed())
	})

	It("creation produces an Access Log Subscription for the corresponding VPC Lattice Service when the targetRef's Kind is HTTPRoute", func() {
		accessLogPolicy := &anv1alpha1.AccessLogPolicy{
			ObjectMeta: metav1.ObjectMeta{
				Name:      k8sResourceName,
				Namespace: k8snamespace,
			},
			Spec: anv1alpha1.AccessLogPolicySpec{
				DestinationArn: aws.String(bucketArn),
				TargetRef: &gwv1alpha2.PolicyTargetReference{
					Group:     gwv1beta1.GroupName,
					Kind:      "HTTPRoute",
					Name:      gwv1alpha2.ObjectName(httpRoute.Name),
					Namespace: (*gwv1alpha2.Namespace)(aws.String(k8snamespace)),
				},
			},
		}
		testFramework.ExpectCreated(ctx, accessLogPolicy)

		Eventually(func(g Gomega) {
			// Policy status should be Accepted
			alpNamespacedName := types.NamespacedName{
				Name:      accessLogPolicy.Name,
				Namespace: accessLogPolicy.Namespace,
			}
			alp := &anv1alpha1.AccessLogPolicy{}
			err := testFramework.Client.Get(ctx, alpNamespacedName, alp)
			g.Expect(err).To(BeNil())
			g.Expect(len(alp.Status.Conditions)).To(BeEquivalentTo(1))
			g.Expect(alp.Status.Conditions[0].Type).To(BeEquivalentTo(string(gwv1alpha2.PolicyConditionAccepted)))
			g.Expect(alp.Status.Conditions[0].Status).To(BeEquivalentTo(metav1.ConditionTrue))
			g.Expect(alp.Status.Conditions[0].ObservedGeneration).To(BeEquivalentTo(1))
			g.Expect(alp.Status.Conditions[0].Reason).To(BeEquivalentTo(string(gwv1alpha2.PolicyReasonAccepted)))

			// VPC Lattice Service should have Access Log Subscription with S3 Bucket destination
			latticeService := testFramework.GetVpcLatticeService(ctx, core.NewHTTPRoute(*httpRoute))
			listALSInput := &vpclattice.ListAccessLogSubscriptionsInput{
				ResourceIdentifier: latticeService.Arn,
			}
			listALSOutput, err := testFramework.LatticeClient.ListAccessLogSubscriptionsWithContext(ctx, listALSInput)
			g.Expect(err).To(BeNil())
			g.Expect(len(listALSOutput.Items)).To(BeEquivalentTo(1))
			g.Expect(listALSOutput.Items[0].ResourceId).To(BeEquivalentTo(latticeService.Id))
			g.Expect(*listALSOutput.Items[0].DestinationArn).To(BeEquivalentTo(bucketArn))

			// Access Log Subscription ARN should be in the Access Log Policy's annotations
			g.Expect(alp.Annotations[anv1alpha1.AccessLogSubscriptionAnnotationKey]).To(BeEquivalentTo(*listALSOutput.Items[0].Arn))

			// Access Log Subscription should have default tags and Access Log Policy tag applied
			expectedTags := testFramework.Cloud.DefaultTagsMergedWith(services.Tags{
				lattice.AccessLogPolicyTagKey: aws.String(alpNamespacedName.String()),
			})
			listTagsInput := &vpclattice.ListTagsForResourceInput{
				ResourceArn: listALSOutput.Items[0].Arn,
			}
			listTagsOutput, err := testFramework.LatticeClient.ListTagsForResourceWithContext(ctx, listTagsInput)
			g.Expect(err).To(BeNil())
			g.Expect(listTagsOutput.Tags).To(BeEquivalentTo(expectedTags))
		}).Should(Succeed())
	})

	It("creation produces an Access Log Subscription for the corresponding VPC Lattice Service when the targetRef's Kind is GRPCRoute", func() {
		accessLogPolicy := &anv1alpha1.AccessLogPolicy{
			ObjectMeta: metav1.ObjectMeta{
				Name:      k8sResourceName,
				Namespace: k8snamespace,
			},
			Spec: anv1alpha1.AccessLogPolicySpec{
				DestinationArn: aws.String(bucketArn),
				TargetRef: &gwv1alpha2.PolicyTargetReference{
					Group:     gwv1beta1.GroupName,
					Kind:      "GRPCRoute",
					Name:      gwv1alpha2.ObjectName(grpcRoute.Name),
					Namespace: (*gwv1alpha2.Namespace)(aws.String(k8snamespace)),
				},
			},
		}
		testFramework.ExpectCreated(ctx, accessLogPolicy)

		Eventually(func(g Gomega) {
			// Policy status should be Accepted
			alpNamespacedName := types.NamespacedName{
				Name:      accessLogPolicy.Name,
				Namespace: accessLogPolicy.Namespace,
			}
			alp := &anv1alpha1.AccessLogPolicy{}
			err := testFramework.Client.Get(ctx, alpNamespacedName, alp)
			g.Expect(err).To(BeNil())
			g.Expect(len(alp.Status.Conditions)).To(BeEquivalentTo(1))
			g.Expect(alp.Status.Conditions[0].Type).To(BeEquivalentTo(string(gwv1alpha2.PolicyConditionAccepted)))
			g.Expect(alp.Status.Conditions[0].Status).To(BeEquivalentTo(metav1.ConditionTrue))
			g.Expect(alp.Status.Conditions[0].ObservedGeneration).To(BeEquivalentTo(1))
			g.Expect(alp.Status.Conditions[0].Reason).To(BeEquivalentTo(string(gwv1alpha2.PolicyReasonAccepted)))

			// VPC Lattice Service should have Access Log Subscription with S3 Bucket destination
			latticeService := testFramework.GetVpcLatticeService(ctx, core.NewGRPCRoute(*grpcRoute))
			listALSInput := &vpclattice.ListAccessLogSubscriptionsInput{
				ResourceIdentifier: latticeService.Arn,
			}
			listALSOutput, err := testFramework.LatticeClient.ListAccessLogSubscriptionsWithContext(ctx, listALSInput)
			g.Expect(err).To(BeNil())
			g.Expect(len(listALSOutput.Items)).To(BeEquivalentTo(1))
			g.Expect(listALSOutput.Items[0].ResourceId).To(BeEquivalentTo(latticeService.Id))
			g.Expect(*listALSOutput.Items[0].DestinationArn).To(BeEquivalentTo(bucketArn))

			// Access Log Subscription ARN should be in the Access Log Policy's annotations
			g.Expect(alp.Annotations[anv1alpha1.AccessLogSubscriptionAnnotationKey]).To(BeEquivalentTo(*listALSOutput.Items[0].Arn))

			// Access Log Subscription should have default tags and Access Log Policy tag applied
			expectedTags := testFramework.Cloud.DefaultTagsMergedWith(services.Tags{
				lattice.AccessLogPolicyTagKey: aws.String(alpNamespacedName.String()),
			})
			listTagsInput := &vpclattice.ListTagsForResourceInput{
				ResourceArn: listALSOutput.Items[0].Arn,
			}
			listTagsOutput, err := testFramework.LatticeClient.ListTagsForResourceWithContext(ctx, listTagsInput)
			g.Expect(err).To(BeNil())
			g.Expect(listTagsOutput.Tags).To(BeEquivalentTo(expectedTags))
		}).Should(Succeed())
	})

	It("creation produces Access Log Subscriptions with Bucket, Log Group, and Delivery Stream destinations on the same targetRef", func() {
		// Create Access Log Policy for S3 Bucket
		s3AccessLogPolicy := &anv1alpha1.AccessLogPolicy{
			ObjectMeta: metav1.ObjectMeta{
				Name:      k8sResourceName + "-bucket",
				Namespace: k8snamespace,
			},
			Spec: anv1alpha1.AccessLogPolicySpec{
				DestinationArn: aws.String(bucketArn),
				TargetRef: &gwv1alpha2.PolicyTargetReference{
					Group:     gwv1beta1.GroupName,
					Kind:      "Gateway",
					Name:      gwv1alpha2.ObjectName(testGateway.Name),
					Namespace: (*gwv1alpha2.Namespace)(aws.String(k8snamespace)),
				},
			},
		}
		testFramework.ExpectCreated(ctx, s3AccessLogPolicy)

		// Create Access Log Policy for CloudWatch Log Group
		cwAccessLogPolicy := &anv1alpha1.AccessLogPolicy{
			ObjectMeta: metav1.ObjectMeta{
				Name:      k8sResourceName + "-log-group",
				Namespace: k8snamespace,
			},
			Spec: anv1alpha1.AccessLogPolicySpec{
				DestinationArn: aws.String(logGroupArn),
				TargetRef: &gwv1alpha2.PolicyTargetReference{
					Group:     gwv1beta1.GroupName,
					Kind:      "Gateway",
					Name:      gwv1alpha2.ObjectName(testGateway.Name),
					Namespace: (*gwv1alpha2.Namespace)(aws.String(k8snamespace)),
				},
			},
		}
		testFramework.ExpectCreated(ctx, cwAccessLogPolicy)

		// Create Access Log Policy for Firehose Delivery Stream
		fhAccessLogPolicy := &anv1alpha1.AccessLogPolicy{
			ObjectMeta: metav1.ObjectMeta{
				Name:      k8sResourceName + "-delivery-stream",
				Namespace: k8snamespace,
			},
			Spec: anv1alpha1.AccessLogPolicySpec{
				DestinationArn: aws.String(deliveryStreamArn),
				TargetRef: &gwv1alpha2.PolicyTargetReference{
					Group:     gwv1beta1.GroupName,
					Kind:      "Gateway",
					Name:      gwv1alpha2.ObjectName(testGateway.Name),
					Namespace: (*gwv1alpha2.Namespace)(aws.String(k8snamespace)),
				},
			},
		}
		testFramework.ExpectCreated(ctx, fhAccessLogPolicy)

		// Service Network should have Access Log Subscription for each destination type
		Eventually(func(g Gomega) {
			output, err := testFramework.LatticeClient.ListAccessLogSubscriptions(&vpclattice.ListAccessLogSubscriptionsInput{
				ResourceIdentifier: testServiceNetwork.Arn,
			})
			g.Expect(err).To(BeNil())
			g.Expect(len(output.Items)).To(BeEquivalentTo(3))

			getDestinationArn := func(s *vpclattice.AccessLogSubscriptionSummary) string {
				return *s.DestinationArn
			}

			g.Expect(output.Items).To(ContainElement(WithTransform(getDestinationArn, Equal(bucketArn))))
			g.Expect(output.Items).To(ContainElement(WithTransform(getDestinationArn, Equal(logGroupArn))))
			g.Expect(output.Items).To(ContainElement(WithTransform(getDestinationArn, Equal(deliveryStreamArn))))
		}).Should(Succeed())

		// Every Access Log Policy status should be Accepted
		for _, accessLogPolicy := range []*anv1alpha1.AccessLogPolicy{s3AccessLogPolicy, cwAccessLogPolicy} {
			alpNamespacedName := types.NamespacedName{
				Name:      accessLogPolicy.Name,
				Namespace: accessLogPolicy.Namespace,
			}
			alp := &anv1alpha1.AccessLogPolicy{}
			err := testFramework.Client.Get(ctx, alpNamespacedName, alp)
			Expect(err).To(BeNil())
			Expect(len(alp.Status.Conditions)).To(BeEquivalentTo(1))
			Expect(alp.Status.Conditions[0].Type).To(BeEquivalentTo(string(gwv1alpha2.PolicyConditionAccepted)))
			Expect(alp.Status.Conditions[0].Status).To(BeEquivalentTo(metav1.ConditionTrue))
			Expect(alp.Status.Conditions[0].ObservedGeneration).To(BeEquivalentTo(1))
			Expect(alp.Status.Conditions[0].Reason).To(BeEquivalentTo(string(gwv1alpha2.PolicyReasonAccepted)))
		}
	})

	It("creation sets Access Log Policy status to Conflicted when creating a new policy for the same targetRef and destination type", func() {
		accessLogPolicy1 := &anv1alpha1.AccessLogPolicy{
			ObjectMeta: metav1.ObjectMeta{
				Name:      k8sResourceName + "-1",
				Namespace: k8snamespace,
			},
			Spec: anv1alpha1.AccessLogPolicySpec{
				DestinationArn: aws.String(bucketArn),
				TargetRef: &gwv1alpha2.PolicyTargetReference{
					Group:     gwv1beta1.GroupName,
					Kind:      "Gateway",
					Name:      gwv1alpha2.ObjectName(testGateway.Name),
					Namespace: (*gwv1alpha2.Namespace)(aws.String(k8snamespace)),
				},
			},
		}
		testFramework.ExpectCreated(ctx, accessLogPolicy1)

		accessLogPolicy2 := &anv1alpha1.AccessLogPolicy{
			ObjectMeta: metav1.ObjectMeta{
				Name:      k8sResourceName + "-2",
				Namespace: k8snamespace,
			},
			Spec: anv1alpha1.AccessLogPolicySpec{
				DestinationArn: aws.String(bucketArn),
				TargetRef: &gwv1alpha2.PolicyTargetReference{
					Group:     gwv1beta1.GroupName,
					Kind:      "Gateway",
					Name:      gwv1alpha2.ObjectName(testGateway.Name),
					Namespace: (*gwv1alpha2.Namespace)(aws.String(k8snamespace)),
				},
			},
		}
		testFramework.ExpectCreated(ctx, accessLogPolicy2)

		// Policy status should be Conflicted
		Eventually(func(g Gomega) {
			alpNamespacedName := types.NamespacedName{
				Name:      accessLogPolicy2.Name,
				Namespace: accessLogPolicy2.Namespace,
			}
			alp := &anv1alpha1.AccessLogPolicy{}
			err := testFramework.Client.Get(ctx, alpNamespacedName, alp)
			g.Expect(err).To(BeNil())
			g.Expect(len(alp.Status.Conditions)).To(BeEquivalentTo(1))
			g.Expect(alp.Status.Conditions[0].Type).To(BeEquivalentTo(string(gwv1alpha2.PolicyConditionAccepted)))
			g.Expect(alp.Status.Conditions[0].Status).To(BeEquivalentTo(metav1.ConditionFalse))
			g.Expect(alp.Status.Conditions[0].ObservedGeneration).To(BeEquivalentTo(1))
			g.Expect(alp.Status.Conditions[0].Reason).To(BeEquivalentTo(string(gwv1alpha2.PolicyReasonConflicted)))
		}).Should(Succeed())
	})

	It("creation sets Access Log Policy status to Invalid when the destination does not exist", func() {
		accessLogPolicy := &anv1alpha1.AccessLogPolicy{
			ObjectMeta: metav1.ObjectMeta{
				Name:      k8sResourceName,
				Namespace: k8snamespace,
			},
			Spec: anv1alpha1.AccessLogPolicySpec{
				DestinationArn: aws.String(bucketArn + "foo"),
				TargetRef: &gwv1alpha2.PolicyTargetReference{
					Group:     gwv1beta1.GroupName,
					Kind:      "Gateway",
					Name:      gwv1alpha2.ObjectName(testGateway.Name),
					Namespace: (*gwv1alpha2.Namespace)(aws.String(k8snamespace)),
				},
			},
		}
		testFramework.ExpectCreated(ctx, accessLogPolicy)

		// Policy status should be Invalid
		Eventually(func(g Gomega) {
			alpNamespacedName := types.NamespacedName{
				Name:      accessLogPolicy.Name,
				Namespace: accessLogPolicy.Namespace,
			}
			alp := &anv1alpha1.AccessLogPolicy{}
			err := testFramework.Client.Get(ctx, alpNamespacedName, alp)
			g.Expect(err).To(BeNil())
			g.Expect(len(alp.Status.Conditions)).To(BeEquivalentTo(1))
			g.Expect(alp.Status.Conditions[0].Type).To(BeEquivalentTo(string(gwv1alpha2.PolicyConditionAccepted)))
			g.Expect(alp.Status.Conditions[0].Status).To(BeEquivalentTo(metav1.ConditionFalse))
			g.Expect(alp.Status.Conditions[0].ObservedGeneration).To(BeEquivalentTo(1))
			g.Expect(alp.Status.Conditions[0].Reason).To(BeEquivalentTo(string(gwv1alpha2.PolicyReasonInvalid)))
		}).Should(Succeed())
	})

	It("creation sets Access Log Policy status to Invalid when the targetRef's Group is not gateway.networking.k8s.io", func() {
		accessLogPolicy := &anv1alpha1.AccessLogPolicy{
			ObjectMeta: metav1.ObjectMeta{
				Name:      k8sResourceName,
				Namespace: k8snamespace,
			},
			Spec: anv1alpha1.AccessLogPolicySpec{
				DestinationArn: aws.String(bucketArn),
				TargetRef: &gwv1alpha2.PolicyTargetReference{
					Group:     "invalid",
					Kind:      "Gateway",
					Name:      gwv1alpha2.ObjectName(testGateway.Name),
					Namespace: (*gwv1alpha2.Namespace)(aws.String(k8snamespace)),
				},
			},
		}
		testFramework.ExpectCreated(ctx, accessLogPolicy)

		// Policy status should be Invalid
		Eventually(func(g Gomega) {
			alpNamespacedName := types.NamespacedName{
				Name:      accessLogPolicy.Name,
				Namespace: accessLogPolicy.Namespace,
			}
			alp := &anv1alpha1.AccessLogPolicy{}
			err := testFramework.Client.Get(ctx, alpNamespacedName, alp)
			g.Expect(err).To(BeNil())
			g.Expect(len(alp.Status.Conditions)).To(BeEquivalentTo(1))
			g.Expect(alp.Status.Conditions[0].Type).To(BeEquivalentTo(string(gwv1alpha2.PolicyConditionAccepted)))
			g.Expect(alp.Status.Conditions[0].Status).To(BeEquivalentTo(metav1.ConditionFalse))
			g.Expect(alp.Status.Conditions[0].ObservedGeneration).To(BeEquivalentTo(1))
			g.Expect(alp.Status.Conditions[0].Reason).To(BeEquivalentTo(string(gwv1alpha2.PolicyReasonInvalid)))
		}).Should(Succeed())
	})

	It("creation sets Access Log Policy status to Invalid when the targetRef's Kind is not Gateway, HTTPRoute, or GRPCRoute", func() {
		accessLogPolicy := &anv1alpha1.AccessLogPolicy{
			ObjectMeta: metav1.ObjectMeta{
				Name:      k8sResourceName,
				Namespace: k8snamespace,
			},
			Spec: anv1alpha1.AccessLogPolicySpec{
				DestinationArn: aws.String(bucketArn),
				TargetRef: &gwv1alpha2.PolicyTargetReference{
					Group:     gwv1beta1.GroupName,
					Kind:      "Service",
					Name:      gwv1alpha2.ObjectName(testGateway.Name),
					Namespace: (*gwv1alpha2.Namespace)(aws.String(k8snamespace)),
				},
			},
		}
		testFramework.ExpectCreated(ctx, accessLogPolicy)

		// Policy status should be Invalid
		Eventually(func(g Gomega) {
			alpNamespacedName := types.NamespacedName{
				Name:      accessLogPolicy.Name,
				Namespace: accessLogPolicy.Namespace,
			}
			alp := &anv1alpha1.AccessLogPolicy{}
			err := testFramework.Client.Get(ctx, alpNamespacedName, alp)
			g.Expect(err).To(BeNil())
			g.Expect(len(alp.Status.Conditions)).To(BeEquivalentTo(1))
			g.Expect(alp.Status.Conditions[0].Type).To(BeEquivalentTo(string(gwv1alpha2.PolicyConditionAccepted)))
			g.Expect(alp.Status.Conditions[0].Status).To(BeEquivalentTo(metav1.ConditionFalse))
			g.Expect(alp.Status.Conditions[0].ObservedGeneration).To(BeEquivalentTo(1))
			g.Expect(alp.Status.Conditions[0].Reason).To(BeEquivalentTo(string(gwv1alpha2.PolicyReasonInvalid)))
		}).Should(Succeed())
	})

	It("update properly changes or replaces Access Log Subscription and sets Access Log Policy status", func() {
		originalAlsArn := ""
		currentAlsArn := ""
<<<<<<< HEAD
=======
		expectedGeneration := 1
		latticeService := testFramework.GetVpcLatticeService(ctx, core.NewHTTPRoute(*httpRoute))
>>>>>>> 48d984ac
		accessLogPolicy := &anv1alpha1.AccessLogPolicy{
			ObjectMeta: metav1.ObjectMeta{
				Name:      k8sResourceName,
				Namespace: k8snamespace,
			},
			Spec: anv1alpha1.AccessLogPolicySpec{
				DestinationArn: aws.String(logGroupArn),
				TargetRef: &gwv1alpha2.PolicyTargetReference{
					Group:     gwv1beta1.GroupName,
					Kind:      "Gateway",
					Name:      gwv1alpha2.ObjectName(testGateway.Name),
					Namespace: (*gwv1alpha2.Namespace)(aws.String(k8snamespace)),
				},
			},
		}
		alpNamespacedName := types.NamespacedName{
			Name:      accessLogPolicy.Name,
			Namespace: accessLogPolicy.Namespace,
		}
		testFramework.ExpectCreated(ctx, accessLogPolicy)

		Eventually(func(g Gomega) {
			// Policy status should be Accepted
			alp := &anv1alpha1.AccessLogPolicy{}
			err := testFramework.Client.Get(ctx, alpNamespacedName, alp)
			g.Expect(err).To(BeNil())

			// Service Network should have 1 Access Log Subscription with CloudWatch Log Group destination
			listALSInput := &vpclattice.ListAccessLogSubscriptionsInput{
				ResourceIdentifier: testServiceNetwork.Arn,
			}
			listALSOutput, err := testFramework.LatticeClient.ListAccessLogSubscriptionsWithContext(ctx, listALSInput)
			g.Expect(err).To(BeNil())
			g.Expect(len(listALSOutput.Items)).To(BeEquivalentTo(1))
			g.Expect(listALSOutput.Items[0].ResourceId).To(BeEquivalentTo(testServiceNetwork.Id))
			g.Expect(*listALSOutput.Items[0].DestinationArn).To(BeEquivalentTo(logGroupArn))

			// Access Log Subscription ARN should be in the Access Log Policy's annotations
			g.Expect(alp.Annotations[anv1alpha1.AccessLogSubscriptionAnnotationKey]).To(BeEquivalentTo(*listALSOutput.Items[0].Arn))

			currentAlsArn = alp.Annotations[anv1alpha1.AccessLogSubscriptionAnnotationKey]
			originalAlsArn = alp.Annotations[anv1alpha1.AccessLogSubscriptionAnnotationKey]
		}).Should(Succeed())

		// Update to different destination of same type
		alp := &anv1alpha1.AccessLogPolicy{}
		err := testFramework.Client.Get(ctx, alpNamespacedName, alp)
		Expect(err).To(BeNil())
		alp.Spec.DestinationArn = aws.String(logGroup2Arn)
		testFramework.ExpectUpdated(ctx, alp)
<<<<<<< HEAD
=======
		expectedGeneration = expectedGeneration + 1
>>>>>>> 48d984ac

		Eventually(func(g Gomega) {
			// Policy status should be Accepted
			alpNamespacedName := types.NamespacedName{
				Name:      accessLogPolicy.Name,
				Namespace: accessLogPolicy.Namespace,
			}
			alp := &anv1alpha1.AccessLogPolicy{}
			err := testFramework.Client.Get(ctx, alpNamespacedName, alp)
			g.Expect(err).To(BeNil())
			g.Expect(len(alp.Status.Conditions)).To(BeEquivalentTo(1))
			g.Expect(alp.Status.Conditions[0].Type).To(BeEquivalentTo(string(gwv1alpha2.PolicyConditionAccepted)))
			g.Expect(alp.Status.Conditions[0].Status).To(BeEquivalentTo(metav1.ConditionTrue))
<<<<<<< HEAD
			g.Expect(alp.Status.Conditions[0].ObservedGeneration).To(BeEquivalentTo(2))
=======
			g.Expect(alp.Status.Conditions[0].ObservedGeneration).To(BeEquivalentTo(expectedGeneration))
>>>>>>> 48d984ac
			g.Expect(alp.Status.Conditions[0].Reason).To(BeEquivalentTo(string(gwv1alpha2.PolicyReasonAccepted)))

			// Service Network should have 1 Access Log Subscription with updated CloudWatch Log Group destination
			listALSInput := &vpclattice.ListAccessLogSubscriptionsInput{
				ResourceIdentifier: testServiceNetwork.Arn,
			}
			listALSOutput, err := testFramework.LatticeClient.ListAccessLogSubscriptionsWithContext(ctx, listALSInput)
			g.Expect(err).To(BeNil())
			g.Expect(len(listALSOutput.Items)).To(BeEquivalentTo(1))
			g.Expect(listALSOutput.Items[0].ResourceId).To(BeEquivalentTo(testServiceNetwork.Id))
			g.Expect(*listALSOutput.Items[0].DestinationArn).To(BeEquivalentTo(logGroup2Arn))

			// Access Log Subscription ARN should be unchanged
			g.Expect(alp.Annotations[anv1alpha1.AccessLogSubscriptionAnnotationKey]).To(BeEquivalentTo(*listALSOutput.Items[0].Arn))
			g.Expect(alp.Annotations[anv1alpha1.AccessLogSubscriptionAnnotationKey]).To(BeEquivalentTo(originalAlsArn))

			// Access Log Subscription should have default tags and Access Log Policy tag applied
			expectedTags := testFramework.Cloud.DefaultTagsMergedWith(services.Tags{
				lattice.AccessLogPolicyTagKey: aws.String(alpNamespacedName.String()),
			})
			listTagsInput := &vpclattice.ListTagsForResourceInput{
				ResourceArn: listALSOutput.Items[0].Arn,
			}
			listTagsOutput, err := testFramework.LatticeClient.ListTagsForResourceWithContext(ctx, listTagsInput)
			g.Expect(err).To(BeNil())
			g.Expect(listTagsOutput.Tags).To(BeEquivalentTo(expectedTags))
		}).Should(Succeed())

		// Update to different destination of different type
		alp = &anv1alpha1.AccessLogPolicy{}
		err = testFramework.Client.Get(ctx, alpNamespacedName, alp)
		Expect(err).To(BeNil())
		alp.Spec.DestinationArn = aws.String(bucketArn)
		testFramework.ExpectUpdated(ctx, alp)
<<<<<<< HEAD
=======
		expectedGeneration = expectedGeneration + 1
>>>>>>> 48d984ac

		Eventually(func(g Gomega) {
			// Policy status should be Accepted
			alp := &anv1alpha1.AccessLogPolicy{}
			err := testFramework.Client.Get(ctx, alpNamespacedName, alp)
			g.Expect(err).To(BeNil())
			g.Expect(len(alp.Status.Conditions)).To(BeEquivalentTo(1))
			g.Expect(alp.Status.Conditions[0].Type).To(BeEquivalentTo(string(gwv1alpha2.PolicyConditionAccepted)))
			g.Expect(alp.Status.Conditions[0].Status).To(BeEquivalentTo(metav1.ConditionTrue))
<<<<<<< HEAD
			g.Expect(alp.Status.Conditions[0].ObservedGeneration).To(BeEquivalentTo(3))
=======
			g.Expect(alp.Status.Conditions[0].ObservedGeneration).To(BeEquivalentTo(expectedGeneration))
>>>>>>> 48d984ac
			g.Expect(alp.Status.Conditions[0].Reason).To(BeEquivalentTo(string(gwv1alpha2.PolicyReasonAccepted)))

			// Service Network should only have 1 Access Log Subscription, with S3 Bucket destination
			listALSInput := &vpclattice.ListAccessLogSubscriptionsInput{
				ResourceIdentifier: testServiceNetwork.Arn,
			}
			listALSOutput, err := testFramework.LatticeClient.ListAccessLogSubscriptionsWithContext(ctx, listALSInput)
			g.Expect(err).To(BeNil())
			g.Expect(len(listALSOutput.Items)).To(BeEquivalentTo(1))
			g.Expect(listALSOutput.Items[0].ResourceId).To(BeEquivalentTo(testServiceNetwork.Id))
			g.Expect(*listALSOutput.Items[0].DestinationArn).To(BeEquivalentTo(bucketArn))

			// New Access Log Subscription ARN should be in the Access Log Policy's annotations
			g.Expect(alp.Annotations[anv1alpha1.AccessLogSubscriptionAnnotationKey]).To(BeEquivalentTo(*listALSOutput.Items[0].Arn))
			g.Expect(alp.Annotations[anv1alpha1.AccessLogSubscriptionAnnotationKey]).ToNot(BeEquivalentTo(originalAlsArn))
			currentAlsArn = alp.Annotations[anv1alpha1.AccessLogSubscriptionAnnotationKey]

			// New Access Log Subscription should have default tags and Access Log Policy tag applied
			expectedTags := testFramework.Cloud.DefaultTagsMergedWith(services.Tags{
				lattice.AccessLogPolicyTagKey: aws.String(alpNamespacedName.String()),
			})
			listTagsInput := &vpclattice.ListTagsForResourceInput{
				ResourceArn: listALSOutput.Items[0].Arn,
			}
			listTagsOutput, err := testFramework.LatticeClient.ListTagsForResourceWithContext(ctx, listTagsInput)
			g.Expect(err).To(BeNil())
			g.Expect(listTagsOutput.Tags).To(BeEquivalentTo(expectedTags))
		}).Should(Succeed())

<<<<<<< HEAD
=======
		// Update to different targetRef
		alp = &anv1alpha1.AccessLogPolicy{}
		err = testFramework.Client.Get(ctx, alpNamespacedName, alp)
		Expect(err).To(BeNil())
		alp.Spec.TargetRef = &gwv1alpha2.PolicyTargetReference{
			Group:     gwv1beta1.GroupName,
			Kind:      "HTTPRoute",
			Name:      gwv1alpha2.ObjectName(httpRoute.Name),
			Namespace: (*gwv1alpha2.Namespace)(aws.String(k8snamespace)),
		}
		testFramework.ExpectUpdated(ctx, alp)
		expectedGeneration = expectedGeneration + 1

		Eventually(func(g Gomega) {
			// Policy status should be Accepted
			alp := &anv1alpha1.AccessLogPolicy{}
			err := testFramework.Client.Get(ctx, alpNamespacedName, alp)
			g.Expect(err).To(BeNil())
			g.Expect(len(alp.Status.Conditions)).To(BeEquivalentTo(1))
			g.Expect(alp.Status.Conditions[0].Type).To(BeEquivalentTo(string(gwv1alpha2.PolicyConditionAccepted)))
			g.Expect(alp.Status.Conditions[0].Status).To(BeEquivalentTo(metav1.ConditionTrue))
			g.Expect(alp.Status.Conditions[0].ObservedGeneration).To(BeEquivalentTo(expectedGeneration))
			g.Expect(alp.Status.Conditions[0].Reason).To(BeEquivalentTo(string(gwv1alpha2.PolicyReasonAccepted)))

			// Service Network should have 0 Access Log Subscriptions
			listALSForSNInput := &vpclattice.ListAccessLogSubscriptionsInput{
				ResourceIdentifier: testServiceNetwork.Arn,
			}
			listALSForSNOutput, err := testFramework.LatticeClient.ListAccessLogSubscriptionsWithContext(ctx, listALSForSNInput)
			g.Expect(err).To(BeNil())
			g.Expect(len(listALSForSNOutput.Items)).To(BeEquivalentTo(0))

			// VPC Lattice Service should have 1 Access Log Subscription, with S3 Bucket destination
			listALSForSvcInput := &vpclattice.ListAccessLogSubscriptionsInput{
				ResourceIdentifier: latticeService.Arn,
			}
			listALSForSvcOutput, err := testFramework.LatticeClient.ListAccessLogSubscriptionsWithContext(ctx, listALSForSvcInput)
			g.Expect(err).To(BeNil())
			g.Expect(len(listALSForSvcOutput.Items)).To(BeEquivalentTo(1))
			g.Expect(*listALSForSvcOutput.Items[0].DestinationArn).To(BeEquivalentTo(bucketArn))
			g.Expect(listALSForSvcOutput.Items[0].ResourceId).To(BeEquivalentTo(latticeService.Id))

			// New Access Log Subscription ARN should be in the Access Log Policy's annotations
			g.Expect(alp.Annotations[anv1alpha1.AccessLogSubscriptionAnnotationKey]).To(BeEquivalentTo(*listALSForSvcOutput.Items[0].Arn))
			g.Expect(alp.Annotations[anv1alpha1.AccessLogSubscriptionAnnotationKey]).ToNot(BeEquivalentTo(originalAlsArn))
			currentAlsArn = alp.Annotations[anv1alpha1.AccessLogSubscriptionAnnotationKey]

			// New Access Log Subscription should have default tags and Access Log Policy tag applied
			expectedTags := testFramework.Cloud.DefaultTagsMergedWith(services.Tags{
				lattice.AccessLogPolicyTagKey: aws.String(alpNamespacedName.String()),
			})
			listTagsInput := &vpclattice.ListTagsForResourceInput{
				ResourceArn: listALSForSvcOutput.Items[0].Arn,
			}
			listTagsOutput, err := testFramework.LatticeClient.ListTagsForResourceWithContext(ctx, listTagsInput)
			g.Expect(err).To(BeNil())
			g.Expect(listTagsOutput.Tags).To(BeEquivalentTo(expectedTags))
		}).Should(Succeed())

>>>>>>> 48d984ac
		// Update to destination that does not exist
		alp = &anv1alpha1.AccessLogPolicy{}
		err = testFramework.Client.Get(ctx, alpNamespacedName, alp)
		Expect(err).To(BeNil())
		alp.Spec.DestinationArn = aws.String(bucketArn + "doesnotexist")
		testFramework.ExpectUpdated(ctx, alp)
<<<<<<< HEAD
=======
		expectedGeneration = expectedGeneration + 1
>>>>>>> 48d984ac

		Eventually(func(g Gomega) {
			// Policy status should be Invalid
			alp := &anv1alpha1.AccessLogPolicy{}
			err := testFramework.Client.Get(ctx, alpNamespacedName, alp)
			g.Expect(err).To(BeNil())
			g.Expect(len(alp.Status.Conditions)).To(BeEquivalentTo(1))
			g.Expect(alp.Status.Conditions[0].Type).To(BeEquivalentTo(string(gwv1alpha2.PolicyConditionAccepted)))
			g.Expect(alp.Status.Conditions[0].Status).To(BeEquivalentTo(metav1.ConditionFalse))
<<<<<<< HEAD
			g.Expect(alp.Status.Conditions[0].ObservedGeneration).To(BeEquivalentTo(4))
			g.Expect(alp.Status.Conditions[0].Reason).To(BeEquivalentTo(string(gwv1alpha2.PolicyReasonInvalid)))

			// Service Network should still have previous Access Log Subscription
			listALSInput := &vpclattice.ListAccessLogSubscriptionsInput{
				ResourceIdentifier: testServiceNetwork.Arn,
=======
			g.Expect(alp.Status.Conditions[0].ObservedGeneration).To(BeEquivalentTo(expectedGeneration))
			g.Expect(alp.Status.Conditions[0].Reason).To(BeEquivalentTo(string(gwv1alpha2.PolicyReasonInvalid)))

			// VPC Lattice Service should still have previous Access Log Subscription
			listALSInput := &vpclattice.ListAccessLogSubscriptionsInput{
				ResourceIdentifier: latticeService.Arn,
>>>>>>> 48d984ac
			}
			listALSOutput, err := testFramework.LatticeClient.ListAccessLogSubscriptionsWithContext(ctx, listALSInput)
			g.Expect(err).To(BeNil())
			g.Expect(len(listALSOutput.Items)).To(BeEquivalentTo(1))
<<<<<<< HEAD
			g.Expect(listALSOutput.Items[0].ResourceId).To(BeEquivalentTo(testServiceNetwork.Id))
=======
			g.Expect(listALSOutput.Items[0].ResourceId).To(BeEquivalentTo(latticeService.Id))
>>>>>>> 48d984ac
			g.Expect(*listALSOutput.Items[0].DestinationArn).To(BeEquivalentTo(bucketArn))

			// Same Access Log Subscription ARN should be in the Access Log Policy's annotations
			g.Expect(alp.Annotations[anv1alpha1.AccessLogSubscriptionAnnotationKey]).To(BeEquivalentTo(*listALSOutput.Items[0].Arn))
			g.Expect(alp.Annotations[anv1alpha1.AccessLogSubscriptionAnnotationKey]).To(BeEquivalentTo(currentAlsArn))
		}).Should(Succeed())

		// Update to targetRef that does not exist
		alp = &anv1alpha1.AccessLogPolicy{}
		err = testFramework.Client.Get(ctx, alpNamespacedName, alp)
		Expect(err).To(BeNil())
		alp.Spec.DestinationArn = aws.String(bucketArn)
		alp.Spec.TargetRef = &gwv1alpha2.PolicyTargetReference{
			Group:     gwv1beta1.GroupName,
			Kind:      "Gateway",
			Name:      "doesnotexist",
			Namespace: (*gwv1alpha2.Namespace)(aws.String(k8snamespace)),
		}
		testFramework.ExpectUpdated(ctx, alp)
<<<<<<< HEAD
=======
		expectedGeneration = expectedGeneration + 1
>>>>>>> 48d984ac

		Eventually(func(g Gomega) {
			// Policy status should be TargetNotFound
			alp := &anv1alpha1.AccessLogPolicy{}
			err := testFramework.Client.Get(ctx, alpNamespacedName, alp)
			g.Expect(err).To(BeNil())
			g.Expect(len(alp.Status.Conditions)).To(BeEquivalentTo(1))
			g.Expect(alp.Status.Conditions[0].Type).To(BeEquivalentTo(string(gwv1alpha2.PolicyConditionAccepted)))
			g.Expect(alp.Status.Conditions[0].Status).To(BeEquivalentTo(metav1.ConditionFalse))
<<<<<<< HEAD
			g.Expect(alp.Status.Conditions[0].ObservedGeneration).To(BeEquivalentTo(5))
			g.Expect(alp.Status.Conditions[0].Reason).To(BeEquivalentTo(string(gwv1alpha2.PolicyReasonTargetNotFound)))

			// Service Network should still have previous Access Log Subscription
			listALSInput := &vpclattice.ListAccessLogSubscriptionsInput{
				ResourceIdentifier: testServiceNetwork.Arn,
=======
			g.Expect(alp.Status.Conditions[0].ObservedGeneration).To(BeEquivalentTo(expectedGeneration))
			g.Expect(alp.Status.Conditions[0].Reason).To(BeEquivalentTo(string(gwv1alpha2.PolicyReasonTargetNotFound)))

			// VPC Lattice Service should still have previous Access Log Subscription
			listALSInput := &vpclattice.ListAccessLogSubscriptionsInput{
				ResourceIdentifier: latticeService.Arn,
>>>>>>> 48d984ac
			}
			listALSOutput, err := testFramework.LatticeClient.ListAccessLogSubscriptionsWithContext(ctx, listALSInput)
			g.Expect(err).To(BeNil())
			g.Expect(len(listALSOutput.Items)).To(BeEquivalentTo(1))
<<<<<<< HEAD
			g.Expect(listALSOutput.Items[0].ResourceId).To(BeEquivalentTo(testServiceNetwork.Id))
=======
			g.Expect(listALSOutput.Items[0].ResourceId).To(BeEquivalentTo(latticeService.Id))
			g.Expect(*listALSOutput.Items[0].DestinationArn).To(BeEquivalentTo(bucketArn))

			// Same Access Log Subscription ARN should be in the Access Log Policy's annotations
			g.Expect(alp.Annotations[anv1alpha1.AccessLogSubscriptionAnnotationKey]).To(BeEquivalentTo(*listALSOutput.Items[0].Arn))
			g.Expect(alp.Annotations[anv1alpha1.AccessLogSubscriptionAnnotationKey]).To(BeEquivalentTo(currentAlsArn))
		}).Should(Succeed())

		// Update to targetRef with wrong namespace
		alp = &anv1alpha1.AccessLogPolicy{}
		err = testFramework.Client.Get(ctx, alpNamespacedName, alp)
		Expect(err).To(BeNil())
		alp.Spec.DestinationArn = aws.String(bucketArn)
		alp.Spec.TargetRef.Namespace = (*gwv1alpha2.Namespace)(aws.String("invalid"))
		testFramework.ExpectUpdated(ctx, alp)
		expectedGeneration = expectedGeneration + 1

		Eventually(func(g Gomega) {
			// Policy status should be Invalid
			alp := &anv1alpha1.AccessLogPolicy{}
			err := testFramework.Client.Get(ctx, alpNamespacedName, alp)
			g.Expect(err).To(BeNil())
			g.Expect(len(alp.Status.Conditions)).To(BeEquivalentTo(1))
			g.Expect(alp.Status.Conditions[0].Type).To(BeEquivalentTo(string(gwv1alpha2.PolicyConditionAccepted)))
			g.Expect(alp.Status.Conditions[0].Status).To(BeEquivalentTo(metav1.ConditionFalse))
			g.Expect(alp.Status.Conditions[0].ObservedGeneration).To(BeEquivalentTo(expectedGeneration))
			g.Expect(alp.Status.Conditions[0].Reason).To(BeEquivalentTo(string(gwv1alpha2.PolicyReasonInvalid)))

			// VPC Lattice Service should still have previous Access Log Subscription
			listALSInput := &vpclattice.ListAccessLogSubscriptionsInput{
				ResourceIdentifier: latticeService.Arn,
			}
			listALSOutput, err := testFramework.LatticeClient.ListAccessLogSubscriptionsWithContext(ctx, listALSInput)
			g.Expect(err).To(BeNil())
			g.Expect(len(listALSOutput.Items)).To(BeEquivalentTo(1))
			g.Expect(listALSOutput.Items[0].ResourceId).To(BeEquivalentTo(latticeService.Id))
>>>>>>> 48d984ac
			g.Expect(*listALSOutput.Items[0].DestinationArn).To(BeEquivalentTo(bucketArn))

			// Same Access Log Subscription ARN should be in the Access Log Policy's annotations
			g.Expect(alp.Annotations[anv1alpha1.AccessLogSubscriptionAnnotationKey]).To(BeEquivalentTo(*listALSOutput.Items[0].Arn))
			g.Expect(alp.Annotations[anv1alpha1.AccessLogSubscriptionAnnotationKey]).To(BeEquivalentTo(currentAlsArn))
		}).Should(Succeed())

		// Create second Access Log Policy for original destination
		accessLogPolicy2 := &anv1alpha1.AccessLogPolicy{
			ObjectMeta: metav1.ObjectMeta{
				Name:      k8sResource2Name,
				Namespace: k8snamespace,
			},
			Spec: anv1alpha1.AccessLogPolicySpec{
				DestinationArn: aws.String(logGroupArn),
				TargetRef: &gwv1alpha2.PolicyTargetReference{
					Group:     gwv1beta1.GroupName,
<<<<<<< HEAD
					Kind:      "Gateway",
					Name:      gwv1alpha2.ObjectName(testGateway.Name),
=======
					Kind:      "HTTPRoute",
					Name:      gwv1alpha2.ObjectName(httpRoute.Name),
>>>>>>> 48d984ac
					Namespace: (*gwv1alpha2.Namespace)(aws.String(k8snamespace)),
				},
			},
		}
		testFramework.ExpectCreated(ctx, accessLogPolicy2)

		Eventually(func(g Gomega) {
			// Policy status should be Accepted
			alpNamespacedName := types.NamespacedName{
				Name:      accessLogPolicy2.Name,
				Namespace: accessLogPolicy2.Namespace,
			}
			alp := &anv1alpha1.AccessLogPolicy{}
			err := testFramework.Client.Get(ctx, alpNamespacedName, alp)
			g.Expect(err).To(BeNil())
			g.Expect(len(alp.Status.Conditions)).To(BeEquivalentTo(1))
			g.Expect(alp.Status.Conditions[0].Type).To(BeEquivalentTo(string(gwv1alpha2.PolicyConditionAccepted)))
			g.Expect(alp.Status.Conditions[0].Status).To(BeEquivalentTo(metav1.ConditionTrue))
			g.Expect(alp.Status.Conditions[0].ObservedGeneration).To(BeEquivalentTo(1))
			g.Expect(alp.Status.Conditions[0].Reason).To(BeEquivalentTo(string(gwv1alpha2.PolicyReasonAccepted)))
		}).Should(Succeed())

		// Attempt to update first Access Log Policy to use the original destination
		alp = &anv1alpha1.AccessLogPolicy{}
		err = testFramework.Client.Get(ctx, alpNamespacedName, alp)
		Expect(err).To(BeNil())
		alp.Spec = anv1alpha1.AccessLogPolicySpec{
			DestinationArn: aws.String(logGroupArn),
			TargetRef: &gwv1alpha2.PolicyTargetReference{
				Group:     gwv1beta1.GroupName,
<<<<<<< HEAD
				Kind:      "Gateway",
				Name:      gwv1alpha2.ObjectName(testGateway.Name),
=======
				Kind:      "HTTPRoute",
				Name:      gwv1alpha2.ObjectName(httpRoute.Name),
>>>>>>> 48d984ac
				Namespace: (*gwv1alpha2.Namespace)(aws.String(k8snamespace)),
			},
		}
		testFramework.ExpectUpdated(ctx, alp)
<<<<<<< HEAD
=======
		expectedGeneration = expectedGeneration + 1
>>>>>>> 48d984ac

		Eventually(func(g Gomega) {
			// Policy status should be Conflicted
			alp := &anv1alpha1.AccessLogPolicy{}
			err := testFramework.Client.Get(ctx, alpNamespacedName, alp)
			g.Expect(err).To(BeNil())
			g.Expect(len(alp.Status.Conditions)).To(BeEquivalentTo(1))
			g.Expect(alp.Status.Conditions[0].Type).To(BeEquivalentTo(string(gwv1alpha2.PolicyConditionAccepted)))
			g.Expect(alp.Status.Conditions[0].Status).To(BeEquivalentTo(metav1.ConditionFalse))
<<<<<<< HEAD
			g.Expect(alp.Status.Conditions[0].ObservedGeneration).To(BeEquivalentTo(6))
			g.Expect(alp.Status.Conditions[0].Reason).To(BeEquivalentTo(string(gwv1alpha2.PolicyReasonConflicted)))

			// Service Network should now have the old and new Access Log Subscriptions
			listALSInput := &vpclattice.ListAccessLogSubscriptionsInput{
				ResourceIdentifier: testServiceNetwork.Arn,
=======
			g.Expect(alp.Status.Conditions[0].ObservedGeneration).To(BeEquivalentTo(expectedGeneration))
			g.Expect(alp.Status.Conditions[0].Reason).To(BeEquivalentTo(string(gwv1alpha2.PolicyReasonConflicted)))

			// VPC Lattice Service should now have the old and new Access Log Subscriptions
			listALSInput := &vpclattice.ListAccessLogSubscriptionsInput{
				ResourceIdentifier: latticeService.Arn,
>>>>>>> 48d984ac
			}
			listALSOutput, err := testFramework.LatticeClient.ListAccessLogSubscriptionsWithContext(ctx, listALSInput)
			g.Expect(err).To(BeNil())
			g.Expect(len(listALSOutput.Items)).To(BeEquivalentTo(2))

			// Same Access Log Subscription ARN should be in the first Access Log Policy's annotations
			g.Expect(alp.Annotations[anv1alpha1.AccessLogSubscriptionAnnotationKey]).To(BeEquivalentTo(currentAlsArn))
		}).Should(Succeed())
	})

	It("deletion removes the Access Log Subscription for the corresponding Service Network when the targetRef's Kind is Gateway", func() {
		accessLogPolicy := &anv1alpha1.AccessLogPolicy{
			ObjectMeta: metav1.ObjectMeta{
				Name:      k8sResourceName,
				Namespace: k8snamespace,
			},
			Spec: anv1alpha1.AccessLogPolicySpec{
				DestinationArn: aws.String(bucketArn),
				TargetRef: &gwv1alpha2.PolicyTargetReference{
					Group:     gwv1beta1.GroupName,
					Kind:      "Gateway",
					Name:      gwv1alpha2.ObjectName(testGateway.Name),
					Namespace: (*gwv1alpha2.Namespace)(aws.String(k8snamespace)),
				},
			},
		}
		testFramework.ExpectCreated(ctx, accessLogPolicy)

		Eventually(func(g Gomega) {
			// Service Network should have an Access Log Subscription
			output, err := testFramework.LatticeClient.ListAccessLogSubscriptions(&vpclattice.ListAccessLogSubscriptionsInput{
				ResourceIdentifier: testServiceNetwork.Arn,
			})
			g.Expect(err).To(BeNil())
			g.Expect(len(output.Items)).To(BeEquivalentTo(1))
		}).Should(Succeed())

		testFramework.ExpectDeleted(ctx, accessLogPolicy)

		// Wait a moment for eventual consistency
		time.Sleep(1 * time.Second)

		Eventually(func(g Gomega) {
			// Service Network should no longer have an Access Log Subscription
			output, err := testFramework.LatticeClient.ListAccessLogSubscriptions(&vpclattice.ListAccessLogSubscriptionsInput{
				ResourceIdentifier: testServiceNetwork.Arn,
			})
			g.Expect(err).To(BeNil())
			g.Expect(len(output.Items)).To(BeEquivalentTo(0))
		}).Should(Succeed())
	})

	It("deletion removes the Access Log Subscription for the corresponding VPC Lattice Service when the targetRef's Kind is HTTPRoute", func() {
		accessLogPolicy := &anv1alpha1.AccessLogPolicy{
			ObjectMeta: metav1.ObjectMeta{
				Name:      k8sResourceName,
				Namespace: k8snamespace,
			},
			Spec: anv1alpha1.AccessLogPolicySpec{
				DestinationArn: aws.String(bucketArn),
				TargetRef: &gwv1alpha2.PolicyTargetReference{
					Group:     gwv1beta1.GroupName,
					Kind:      "HTTPRoute",
					Name:      gwv1alpha2.ObjectName(httpRoute.Name),
					Namespace: (*gwv1alpha2.Namespace)(aws.String(k8snamespace)),
				},
			},
		}
		testFramework.ExpectCreated(ctx, accessLogPolicy)

		latticeService := testFramework.GetVpcLatticeService(ctx, core.NewHTTPRoute(*httpRoute))

		Eventually(func(g Gomega) {
			// VPC Lattice Service should have an Access Log Subscription
			output, err := testFramework.LatticeClient.ListAccessLogSubscriptions(&vpclattice.ListAccessLogSubscriptionsInput{
				ResourceIdentifier: latticeService.Arn,
			})
			g.Expect(err).To(BeNil())
			g.Expect(len(output.Items)).To(BeEquivalentTo(1))
		}).Should(Succeed())

		testFramework.ExpectDeleted(ctx, accessLogPolicy)

		// Wait a moment for eventual consistency
		time.Sleep(1 * time.Second)

		Eventually(func(g Gomega) {
			// VPC Lattice Service should no longer have an Access Log Subscription
			output, err := testFramework.LatticeClient.ListAccessLogSubscriptions(&vpclattice.ListAccessLogSubscriptionsInput{
				ResourceIdentifier: latticeService.Arn,
			})
			g.Expect(err).To(BeNil())
			g.Expect(len(output.Items)).To(BeEquivalentTo(0))
		}).Should(Succeed())
	})

	It("deletion removes the Access Log Subscription for the corresponding VPC Lattice Service when the targetRef's Kind is GRPCRoute", func() {
		accessLogPolicy := &anv1alpha1.AccessLogPolicy{
			ObjectMeta: metav1.ObjectMeta{
				Name:      k8sResourceName,
				Namespace: k8snamespace,
			},
			Spec: anv1alpha1.AccessLogPolicySpec{
				DestinationArn: aws.String(bucketArn),
				TargetRef: &gwv1alpha2.PolicyTargetReference{
					Group:     gwv1beta1.GroupName,
					Kind:      "GRPCRoute",
					Name:      gwv1alpha2.ObjectName(grpcRoute.Name),
					Namespace: (*gwv1alpha2.Namespace)(aws.String(k8snamespace)),
				},
			},
		}
		testFramework.ExpectCreated(ctx, accessLogPolicy)

		latticeService := testFramework.GetVpcLatticeService(ctx, core.NewGRPCRoute(*grpcRoute))

		Eventually(func(g Gomega) {
			// VPC Lattice Service should have an Access Log Subscription
			output, err := testFramework.LatticeClient.ListAccessLogSubscriptions(&vpclattice.ListAccessLogSubscriptionsInput{
				ResourceIdentifier: latticeService.Arn,
			})
			g.Expect(err).To(BeNil())
			g.Expect(len(output.Items)).To(BeEquivalentTo(1))
		}).Should(Succeed())

		testFramework.ExpectDeleted(ctx, accessLogPolicy)

		// Wait a moment for eventual consistency
		time.Sleep(1 * time.Second)

		Eventually(func(g Gomega) {
			// VPC Lattice Service should no longer have an Access Log Subscription
			output, err := testFramework.LatticeClient.ListAccessLogSubscriptions(&vpclattice.ListAccessLogSubscriptionsInput{
				ResourceIdentifier: latticeService.Arn,
			})
			g.Expect(err).To(BeNil())
			g.Expect(len(output.Items)).To(BeEquivalentTo(0))
		}).Should(Succeed())
	})

	AfterEach(func() {
		// Delete Access Log Policies in test namespace
		alps := &anv1alpha1.AccessLogPolicyList{}
		err := testFramework.Client.List(ctx, alps, client.InNamespace(k8snamespace))
		Expect(err).To(BeNil())
		for _, alp := range alps.Items {
			testFramework.ExpectDeletedThenNotFound(ctx, &alp)
		}
	})

	AfterAll(func() {
		// Delete Kubernetes Routes, Services, and Deployments
		testFramework.ExpectDeleted(ctx, httpRoute, grpcRoute)
		testFramework.SleepForRouteDeletion()
		testFramework.ExpectDeletedThenNotFound(ctx,
			httpRoute,
			grpcRoute,
			httpK8sService,
			grpcK8sService,
			httpDeployment,
			grpcDeployment,
		)

		// Delete S3 Bucket contents
		output, err := s3Client.ListObjectsV2WithContext(ctx, &s3.ListObjectsV2Input{
			Bucket: aws.String(bucketName),
		})
		Expect(err).To(BeNil())
		for _, object := range output.Contents {
			_, err := s3Client.DeleteObjectWithContext(ctx, &s3.DeleteObjectInput{
				Bucket: aws.String(bucketName),
				Key:    object.Key,
			})
			Expect(err).To(BeNil())
		}

		// Delete S3 Bucket
		_, err = s3Client.DeleteBucketWithContext(ctx, &s3.DeleteBucketInput{
			Bucket: aws.String(bucketName),
		})
		Expect(err).To(BeNil())

		// Delete CloudWatch Log Groups
		_, err = logsClient.DeleteLogGroupWithContext(ctx, &cloudwatchlogs.DeleteLogGroupInput{
			LogGroupName: aws.String(logGroupName),
		})
		Expect(err).To(BeNil())
		_, err = logsClient.DeleteLogGroupWithContext(ctx, &cloudwatchlogs.DeleteLogGroupInput{
			LogGroupName: aws.String(logGroup2Name),
		})
		Expect(err).To(BeNil())

		// Delete Firehose Delivery Stream
		Eventually(func() (string, error) {
			describeInput := &firehose.DescribeDeliveryStreamInput{
				DeliveryStreamName: aws.String(deliveryStreamName),
			}
			describeOutput, err := firehoseClient.DescribeDeliveryStreamWithContext(ctx, describeInput)
			if err != nil {
				return "", err
			}

			status := *describeOutput.DeliveryStreamDescription.DeliveryStreamStatus
			if status != firehose.DeliveryStreamStatusActive {
				return status, fmt.Errorf("expected status to be ACTIVE, got %s", status)
			}

			_, err = firehoseClient.DeleteDeliveryStreamWithContext(ctx, &firehose.DeleteDeliveryStreamInput{
				DeliveryStreamName: aws.String(deliveryStreamName),
			})
			return status, err
		}, 5*time.Minute, time.Minute).Should(Equal(firehose.DeliveryStreamStatusActive))

		// Detach managed policies from IAM Role
		policies, err := iamClient.ListAttachedRolePoliciesWithContext(ctx, &iam.ListAttachedRolePoliciesInput{
			RoleName: aws.String(deliveryStreamRoleName),
		})
		Expect(err).To(BeNil())
		for _, policy := range policies.AttachedPolicies {
			_, err := iamClient.DetachRolePolicyWithContext(ctx, &iam.DetachRolePolicyInput{
				RoleName:  aws.String(deliveryStreamRoleName),
				PolicyArn: policy.PolicyArn,
			})
			Expect(err).To(BeNil())
		}

		// Delete inline policies from IAM Role
		inlinePolicies, err := iamClient.ListRolePoliciesWithContext(ctx, &iam.ListRolePoliciesInput{
			RoleName: aws.String(deliveryStreamRoleName),
		})
		Expect(err).To(BeNil())
		for _, policyName := range inlinePolicies.PolicyNames {
			_, err := iamClient.DeleteRolePolicyWithContext(ctx, &iam.DeleteRolePolicyInput{
				RoleName:   aws.String(deliveryStreamRoleName),
				PolicyName: policyName,
			})
			Expect(err).To(BeNil())
		}

		// Delete IAM Role
		_, err = iamClient.DeleteRoleWithContext(ctx, &iam.DeleteRoleInput{
			RoleName: aws.String(deliveryStreamRoleName),
		})
		Expect(err).To(BeNil())
	})
})<|MERGE_RESOLUTION|>--- conflicted
+++ resolved
@@ -33,7 +33,7 @@
 var _ = Describe("Access Log Policy", Ordered, func() {
 	const (
 		k8sResourceName          = "test-access-log-policy"
-		k8sResource2Name         = "test-access-log-policy-secondary"
+		k8sResourceName2         = "test-access-log-policy-secondary"
 		bucketName               = "k8s-test-lattice-bucket"
 		logGroupName             = "k8s-test-lattice-log-group"
 		logGroup2Name            = "k8s-test-lattice-log-group-secondary"
@@ -600,11 +600,8 @@
 	It("update properly changes or replaces Access Log Subscription and sets Access Log Policy status", func() {
 		originalAlsArn := ""
 		currentAlsArn := ""
-<<<<<<< HEAD
-=======
 		expectedGeneration := 1
 		latticeService := testFramework.GetVpcLatticeService(ctx, core.NewHTTPRoute(*httpRoute))
->>>>>>> 48d984ac
 		accessLogPolicy := &anv1alpha1.AccessLogPolicy{
 			ObjectMeta: metav1.ObjectMeta{
 				Name:      k8sResourceName,
@@ -655,10 +652,7 @@
 		Expect(err).To(BeNil())
 		alp.Spec.DestinationArn = aws.String(logGroup2Arn)
 		testFramework.ExpectUpdated(ctx, alp)
-<<<<<<< HEAD
-=======
 		expectedGeneration = expectedGeneration + 1
->>>>>>> 48d984ac
 
 		Eventually(func(g Gomega) {
 			// Policy status should be Accepted
@@ -672,11 +666,7 @@
 			g.Expect(len(alp.Status.Conditions)).To(BeEquivalentTo(1))
 			g.Expect(alp.Status.Conditions[0].Type).To(BeEquivalentTo(string(gwv1alpha2.PolicyConditionAccepted)))
 			g.Expect(alp.Status.Conditions[0].Status).To(BeEquivalentTo(metav1.ConditionTrue))
-<<<<<<< HEAD
-			g.Expect(alp.Status.Conditions[0].ObservedGeneration).To(BeEquivalentTo(2))
-=======
 			g.Expect(alp.Status.Conditions[0].ObservedGeneration).To(BeEquivalentTo(expectedGeneration))
->>>>>>> 48d984ac
 			g.Expect(alp.Status.Conditions[0].Reason).To(BeEquivalentTo(string(gwv1alpha2.PolicyReasonAccepted)))
 
 			// Service Network should have 1 Access Log Subscription with updated CloudWatch Log Group destination
@@ -711,10 +701,7 @@
 		Expect(err).To(BeNil())
 		alp.Spec.DestinationArn = aws.String(bucketArn)
 		testFramework.ExpectUpdated(ctx, alp)
-<<<<<<< HEAD
-=======
 		expectedGeneration = expectedGeneration + 1
->>>>>>> 48d984ac
 
 		Eventually(func(g Gomega) {
 			// Policy status should be Accepted
@@ -724,11 +711,7 @@
 			g.Expect(len(alp.Status.Conditions)).To(BeEquivalentTo(1))
 			g.Expect(alp.Status.Conditions[0].Type).To(BeEquivalentTo(string(gwv1alpha2.PolicyConditionAccepted)))
 			g.Expect(alp.Status.Conditions[0].Status).To(BeEquivalentTo(metav1.ConditionTrue))
-<<<<<<< HEAD
-			g.Expect(alp.Status.Conditions[0].ObservedGeneration).To(BeEquivalentTo(3))
-=======
 			g.Expect(alp.Status.Conditions[0].ObservedGeneration).To(BeEquivalentTo(expectedGeneration))
->>>>>>> 48d984ac
 			g.Expect(alp.Status.Conditions[0].Reason).To(BeEquivalentTo(string(gwv1alpha2.PolicyReasonAccepted)))
 
 			// Service Network should only have 1 Access Log Subscription, with S3 Bucket destination
@@ -758,8 +741,6 @@
 			g.Expect(listTagsOutput.Tags).To(BeEquivalentTo(expectedTags))
 		}).Should(Succeed())
 
-<<<<<<< HEAD
-=======
 		// Update to different targetRef
 		alp = &anv1alpha1.AccessLogPolicy{}
 		err = testFramework.Client.Get(ctx, alpNamespacedName, alp)
@@ -819,17 +800,13 @@
 			g.Expect(listTagsOutput.Tags).To(BeEquivalentTo(expectedTags))
 		}).Should(Succeed())
 
->>>>>>> 48d984ac
 		// Update to destination that does not exist
 		alp = &anv1alpha1.AccessLogPolicy{}
 		err = testFramework.Client.Get(ctx, alpNamespacedName, alp)
 		Expect(err).To(BeNil())
 		alp.Spec.DestinationArn = aws.String(bucketArn + "doesnotexist")
 		testFramework.ExpectUpdated(ctx, alp)
-<<<<<<< HEAD
-=======
 		expectedGeneration = expectedGeneration + 1
->>>>>>> 48d984ac
 
 		Eventually(func(g Gomega) {
 			// Policy status should be Invalid
@@ -839,30 +816,17 @@
 			g.Expect(len(alp.Status.Conditions)).To(BeEquivalentTo(1))
 			g.Expect(alp.Status.Conditions[0].Type).To(BeEquivalentTo(string(gwv1alpha2.PolicyConditionAccepted)))
 			g.Expect(alp.Status.Conditions[0].Status).To(BeEquivalentTo(metav1.ConditionFalse))
-<<<<<<< HEAD
-			g.Expect(alp.Status.Conditions[0].ObservedGeneration).To(BeEquivalentTo(4))
-			g.Expect(alp.Status.Conditions[0].Reason).To(BeEquivalentTo(string(gwv1alpha2.PolicyReasonInvalid)))
-
-			// Service Network should still have previous Access Log Subscription
-			listALSInput := &vpclattice.ListAccessLogSubscriptionsInput{
-				ResourceIdentifier: testServiceNetwork.Arn,
-=======
 			g.Expect(alp.Status.Conditions[0].ObservedGeneration).To(BeEquivalentTo(expectedGeneration))
 			g.Expect(alp.Status.Conditions[0].Reason).To(BeEquivalentTo(string(gwv1alpha2.PolicyReasonInvalid)))
 
 			// VPC Lattice Service should still have previous Access Log Subscription
 			listALSInput := &vpclattice.ListAccessLogSubscriptionsInput{
 				ResourceIdentifier: latticeService.Arn,
->>>>>>> 48d984ac
 			}
 			listALSOutput, err := testFramework.LatticeClient.ListAccessLogSubscriptionsWithContext(ctx, listALSInput)
 			g.Expect(err).To(BeNil())
 			g.Expect(len(listALSOutput.Items)).To(BeEquivalentTo(1))
-<<<<<<< HEAD
-			g.Expect(listALSOutput.Items[0].ResourceId).To(BeEquivalentTo(testServiceNetwork.Id))
-=======
 			g.Expect(listALSOutput.Items[0].ResourceId).To(BeEquivalentTo(latticeService.Id))
->>>>>>> 48d984ac
 			g.Expect(*listALSOutput.Items[0].DestinationArn).To(BeEquivalentTo(bucketArn))
 
 			// Same Access Log Subscription ARN should be in the Access Log Policy's annotations
@@ -882,10 +846,7 @@
 			Namespace: (*gwv1alpha2.Namespace)(aws.String(k8snamespace)),
 		}
 		testFramework.ExpectUpdated(ctx, alp)
-<<<<<<< HEAD
-=======
 		expectedGeneration = expectedGeneration + 1
->>>>>>> 48d984ac
 
 		Eventually(func(g Gomega) {
 			// Policy status should be TargetNotFound
@@ -895,28 +856,16 @@
 			g.Expect(len(alp.Status.Conditions)).To(BeEquivalentTo(1))
 			g.Expect(alp.Status.Conditions[0].Type).To(BeEquivalentTo(string(gwv1alpha2.PolicyConditionAccepted)))
 			g.Expect(alp.Status.Conditions[0].Status).To(BeEquivalentTo(metav1.ConditionFalse))
-<<<<<<< HEAD
-			g.Expect(alp.Status.Conditions[0].ObservedGeneration).To(BeEquivalentTo(5))
-			g.Expect(alp.Status.Conditions[0].Reason).To(BeEquivalentTo(string(gwv1alpha2.PolicyReasonTargetNotFound)))
-
-			// Service Network should still have previous Access Log Subscription
-			listALSInput := &vpclattice.ListAccessLogSubscriptionsInput{
-				ResourceIdentifier: testServiceNetwork.Arn,
-=======
 			g.Expect(alp.Status.Conditions[0].ObservedGeneration).To(BeEquivalentTo(expectedGeneration))
 			g.Expect(alp.Status.Conditions[0].Reason).To(BeEquivalentTo(string(gwv1alpha2.PolicyReasonTargetNotFound)))
 
 			// VPC Lattice Service should still have previous Access Log Subscription
 			listALSInput := &vpclattice.ListAccessLogSubscriptionsInput{
 				ResourceIdentifier: latticeService.Arn,
->>>>>>> 48d984ac
 			}
 			listALSOutput, err := testFramework.LatticeClient.ListAccessLogSubscriptionsWithContext(ctx, listALSInput)
 			g.Expect(err).To(BeNil())
 			g.Expect(len(listALSOutput.Items)).To(BeEquivalentTo(1))
-<<<<<<< HEAD
-			g.Expect(listALSOutput.Items[0].ResourceId).To(BeEquivalentTo(testServiceNetwork.Id))
-=======
 			g.Expect(listALSOutput.Items[0].ResourceId).To(BeEquivalentTo(latticeService.Id))
 			g.Expect(*listALSOutput.Items[0].DestinationArn).To(BeEquivalentTo(bucketArn))
 
@@ -953,7 +902,6 @@
 			g.Expect(err).To(BeNil())
 			g.Expect(len(listALSOutput.Items)).To(BeEquivalentTo(1))
 			g.Expect(listALSOutput.Items[0].ResourceId).To(BeEquivalentTo(latticeService.Id))
->>>>>>> 48d984ac
 			g.Expect(*listALSOutput.Items[0].DestinationArn).To(BeEquivalentTo(bucketArn))
 
 			// Same Access Log Subscription ARN should be in the Access Log Policy's annotations
@@ -964,20 +912,15 @@
 		// Create second Access Log Policy for original destination
 		accessLogPolicy2 := &anv1alpha1.AccessLogPolicy{
 			ObjectMeta: metav1.ObjectMeta{
-				Name:      k8sResource2Name,
+				Name:      k8sResourceName2,
 				Namespace: k8snamespace,
 			},
 			Spec: anv1alpha1.AccessLogPolicySpec{
 				DestinationArn: aws.String(logGroupArn),
 				TargetRef: &gwv1alpha2.PolicyTargetReference{
 					Group:     gwv1beta1.GroupName,
-<<<<<<< HEAD
-					Kind:      "Gateway",
-					Name:      gwv1alpha2.ObjectName(testGateway.Name),
-=======
 					Kind:      "HTTPRoute",
 					Name:      gwv1alpha2.ObjectName(httpRoute.Name),
->>>>>>> 48d984ac
 					Namespace: (*gwv1alpha2.Namespace)(aws.String(k8snamespace)),
 				},
 			},
@@ -1008,21 +951,13 @@
 			DestinationArn: aws.String(logGroupArn),
 			TargetRef: &gwv1alpha2.PolicyTargetReference{
 				Group:     gwv1beta1.GroupName,
-<<<<<<< HEAD
-				Kind:      "Gateway",
-				Name:      gwv1alpha2.ObjectName(testGateway.Name),
-=======
 				Kind:      "HTTPRoute",
 				Name:      gwv1alpha2.ObjectName(httpRoute.Name),
->>>>>>> 48d984ac
 				Namespace: (*gwv1alpha2.Namespace)(aws.String(k8snamespace)),
 			},
 		}
 		testFramework.ExpectUpdated(ctx, alp)
-<<<<<<< HEAD
-=======
 		expectedGeneration = expectedGeneration + 1
->>>>>>> 48d984ac
 
 		Eventually(func(g Gomega) {
 			// Policy status should be Conflicted
@@ -1032,21 +967,12 @@
 			g.Expect(len(alp.Status.Conditions)).To(BeEquivalentTo(1))
 			g.Expect(alp.Status.Conditions[0].Type).To(BeEquivalentTo(string(gwv1alpha2.PolicyConditionAccepted)))
 			g.Expect(alp.Status.Conditions[0].Status).To(BeEquivalentTo(metav1.ConditionFalse))
-<<<<<<< HEAD
-			g.Expect(alp.Status.Conditions[0].ObservedGeneration).To(BeEquivalentTo(6))
-			g.Expect(alp.Status.Conditions[0].Reason).To(BeEquivalentTo(string(gwv1alpha2.PolicyReasonConflicted)))
-
-			// Service Network should now have the old and new Access Log Subscriptions
-			listALSInput := &vpclattice.ListAccessLogSubscriptionsInput{
-				ResourceIdentifier: testServiceNetwork.Arn,
-=======
 			g.Expect(alp.Status.Conditions[0].ObservedGeneration).To(BeEquivalentTo(expectedGeneration))
 			g.Expect(alp.Status.Conditions[0].Reason).To(BeEquivalentTo(string(gwv1alpha2.PolicyReasonConflicted)))
 
 			// VPC Lattice Service should now have the old and new Access Log Subscriptions
 			listALSInput := &vpclattice.ListAccessLogSubscriptionsInput{
 				ResourceIdentifier: latticeService.Arn,
->>>>>>> 48d984ac
 			}
 			listALSOutput, err := testFramework.LatticeClient.ListAccessLogSubscriptionsWithContext(ctx, listALSInput)
 			g.Expect(err).To(BeNil())
@@ -1184,6 +1110,140 @@
 			})
 			g.Expect(err).To(BeNil())
 			g.Expect(len(output.Items)).To(BeEquivalentTo(0))
+		}).Should(Succeed())
+	})
+
+	It("status is updated when targetRef is deleted and recreated", func() {
+		// Create HTTPRoute, Service, and Deployment
+		deployment, k8sService := testFramework.NewNginxApp(test.ElasticSearchOptions{
+			Name:      k8sResourceName2,
+			Namespace: k8snamespace,
+		})
+		route := testFramework.NewHttpRoute(testGateway, k8sService, "Service")
+		route.Name = "test-access-log-policies"
+		testFramework.ExpectCreated(ctx, route, deployment, k8sService)
+
+		// Delete HTTPRoute, Service, and Deployment
+		defer func() {
+			testFramework.ExpectDeleted(ctx, route)
+			testFramework.SleepForRouteDeletion()
+			testFramework.ExpectDeletedThenNotFound(ctx, route, k8sService, deployment)
+		}()
+
+		accessLogPolicy := &anv1alpha1.AccessLogPolicy{
+			ObjectMeta: metav1.ObjectMeta{
+				Name:      k8sResourceName,
+				Namespace: k8snamespace,
+			},
+			Spec: anv1alpha1.AccessLogPolicySpec{
+				DestinationArn: aws.String(bucketArn),
+				TargetRef: &gwv1alpha2.PolicyTargetReference{
+					Group:     gwv1beta1.GroupName,
+					Kind:      "HTTPRoute",
+					Name:      gwv1alpha2.ObjectName(route.Name),
+					Namespace: (*gwv1alpha2.Namespace)(aws.String(k8snamespace)),
+				},
+			},
+		}
+		testFramework.ExpectCreated(ctx, accessLogPolicy)
+		expectedGeneration := 1
+		alpNamespacedName := types.NamespacedName{
+			Name:      accessLogPolicy.Name,
+			Namespace: accessLogPolicy.Namespace,
+		}
+
+		latticeService := testFramework.GetVpcLatticeService(ctx, core.NewHTTPRoute(*route))
+
+		Eventually(func(g Gomega) {
+			// VPC Lattice Service should have an Access Log Subscription
+			output, err := testFramework.LatticeClient.ListAccessLogSubscriptions(&vpclattice.ListAccessLogSubscriptionsInput{
+				ResourceIdentifier: latticeService.Arn,
+			})
+			g.Expect(err).To(BeNil())
+			g.Expect(len(output.Items)).To(BeEquivalentTo(1))
+		}).Should(Succeed())
+
+		// Delete HTTPRoute
+		testFramework.ExpectDeleted(ctx, route)
+		testFramework.SleepForRouteDeletion()
+		testFramework.ExpectDeletedThenNotFound(ctx, route)
+
+		Eventually(func(g Gomega) {
+			// Policy status should be TargetNotFound
+			alp := &anv1alpha1.AccessLogPolicy{}
+			err := testFramework.Client.Get(ctx, alpNamespacedName, alp)
+			g.Expect(err).To(BeNil())
+			g.Expect(len(alp.Status.Conditions)).To(BeEquivalentTo(1))
+			g.Expect(alp.Status.Conditions[0].Type).To(BeEquivalentTo(string(gwv1alpha2.PolicyConditionAccepted)))
+			g.Expect(alp.Status.Conditions[0].Status).To(BeEquivalentTo(metav1.ConditionFalse))
+			g.Expect(alp.Status.Conditions[0].ObservedGeneration).To(BeEquivalentTo(expectedGeneration))
+			g.Expect(alp.Status.Conditions[0].Reason).To(BeEquivalentTo(string(gwv1alpha2.PolicyReasonTargetNotFound)))
+		}).Should(Succeed())
+
+		// Recreate HTTPRoute
+		route = testFramework.NewHttpRoute(testGateway, k8sService, "Service")
+		route.Name = "test-access-log-policies"
+		testFramework.ExpectCreated(ctx, route)
+
+		var originalALSArn string
+		Eventually(func(g Gomega) {
+			// Policy status should be Accepted
+			alp := &anv1alpha1.AccessLogPolicy{}
+			err := testFramework.Client.Get(ctx, alpNamespacedName, alp)
+			g.Expect(err).To(BeNil())
+			g.Expect(len(alp.Status.Conditions)).To(BeEquivalentTo(1))
+			g.Expect(alp.Status.Conditions[0].Type).To(BeEquivalentTo(string(gwv1alpha2.PolicyConditionAccepted)))
+			g.Expect(alp.Status.Conditions[0].Status).To(BeEquivalentTo(metav1.ConditionTrue))
+			g.Expect(alp.Status.Conditions[0].ObservedGeneration).To(BeEquivalentTo(expectedGeneration))
+			g.Expect(alp.Status.Conditions[0].Reason).To(BeEquivalentTo(string(gwv1alpha2.PolicyReasonAccepted)))
+			originalALSArn = alp.Annotations[anv1alpha1.AccessLogSubscriptionAnnotationKey]
+		}).Should(Succeed())
+
+		// Delete HTTPRoute
+		testFramework.ExpectDeleted(ctx, route)
+		testFramework.SleepForRouteDeletion()
+		testFramework.ExpectDeletedThenNotFound(ctx, route)
+
+		// Change ALP destination type
+		alp := &anv1alpha1.AccessLogPolicy{}
+		err := testFramework.Client.Get(ctx, alpNamespacedName, alp)
+		Expect(err).To(BeNil())
+		alp.Spec.DestinationArn = aws.String(logGroupArn)
+		testFramework.ExpectUpdated(ctx, alp)
+		expectedGeneration = expectedGeneration + 1
+
+		Eventually(func(g Gomega) {
+			// Policy status should be TargetNotFound
+			alp := &anv1alpha1.AccessLogPolicy{}
+			err := testFramework.Client.Get(ctx, alpNamespacedName, alp)
+			g.Expect(err).To(BeNil())
+			g.Expect(len(alp.Status.Conditions)).To(BeEquivalentTo(1))
+			g.Expect(alp.Status.Conditions[0].Type).To(BeEquivalentTo(string(gwv1alpha2.PolicyConditionAccepted)))
+			g.Expect(alp.Status.Conditions[0].Status).To(BeEquivalentTo(metav1.ConditionFalse))
+			g.Expect(alp.Status.Conditions[0].ObservedGeneration).To(BeEquivalentTo(expectedGeneration))
+			g.Expect(alp.Status.Conditions[0].Reason).To(BeEquivalentTo(string(gwv1alpha2.PolicyReasonTargetNotFound)))
+		}).Should(Succeed())
+
+		// Recreate HTTPRoute
+		route = testFramework.NewHttpRoute(testGateway, k8sService, "Service")
+		route.Name = "test-access-log-policies"
+		testFramework.ExpectCreated(ctx, route)
+
+		var newALSArn string
+		Eventually(func(g Gomega) {
+			// Policy status should be Accepted
+			alp := &anv1alpha1.AccessLogPolicy{}
+			err := testFramework.Client.Get(ctx, alpNamespacedName, alp)
+			g.Expect(err).To(BeNil())
+			g.Expect(len(alp.Status.Conditions)).To(BeEquivalentTo(1))
+			g.Expect(alp.Status.Conditions[0].Type).To(BeEquivalentTo(string(gwv1alpha2.PolicyConditionAccepted)))
+			g.Expect(alp.Status.Conditions[0].Status).To(BeEquivalentTo(metav1.ConditionTrue))
+			g.Expect(alp.Status.Conditions[0].ObservedGeneration).To(BeEquivalentTo(expectedGeneration))
+			g.Expect(alp.Status.Conditions[0].Reason).To(BeEquivalentTo(string(gwv1alpha2.PolicyReasonAccepted)))
+
+			// Changing destination type should have resulted in ALS replacement
+			newALSArn = alp.Annotations[anv1alpha1.AccessLogSubscriptionAnnotationKey]
+			g.Expect(newALSArn).ToNot(BeEquivalentTo(originalALSArn))
 		}).Should(Succeed())
 	})
 
