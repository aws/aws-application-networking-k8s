apiVersion: gateway.networking.k8s.io/v1alpha2
kind: GRPCRoute
metadata:
  name: grpc
spec:
  parentRefs:
  - name: my-hotel
    sectionName: http
  rules:
  - backendRefs:
    - name: grpc-server
      kind: Service
      port: 50051
<<<<<<< HEAD
      weight: 10
=======
      weight: 10
    matches:
        - method:
            service: Greeter
>>>>>>> 86e35717
<|MERGE_RESOLUTION|>--- conflicted
+++ resolved
@@ -11,11 +11,7 @@
     - name: grpc-server
       kind: Service
       port: 50051
-<<<<<<< HEAD
-      weight: 10
-=======
       weight: 10
     matches:
         - method:
-            service: Greeter
->>>>>>> 86e35717
+            service: Greeter