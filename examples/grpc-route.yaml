apiVersion: gateway.networking.k8s.io/v1alpha2
kind: GRPCRoute
metadata:
  name: grpc
spec:
  parentRefs:
  - name: my-hotel
    sectionName: http
  rules:
  - backendRefs:
    - name: grpc-server
      kind: Service
<<<<<<< HEAD
      weight: 10
    matches:
        - method:
            service: foo
            method: bar
=======
      port: 80
      weight: 10
>>>>>>> 0888c56d
<|MERGE_RESOLUTION|>--- conflicted
+++ resolved
@@ -10,13 +10,8 @@
   - backendRefs:
     - name: grpc-server
       kind: Service
-<<<<<<< HEAD
+      port: 50051
       weight: 10
     matches:
         - method:
-            service: foo
-            method: bar
-=======
-      port: 80
-      weight: 10
->>>>>>> 0888c56d
+            service: Greeter