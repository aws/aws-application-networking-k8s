/*
Copyright 2021.

Licensed under the Apache License, Version 2.0 (the "License");
you may not use this file except in compliance with the License.
You may obtain a copy of the License at

    http://www.apache.org/licenses/LICENSE-2.0

Unless required by applicable law or agreed to in writing, software
distributed under the License is distributed on an "AS IS" BASIS,
WITHOUT WARRANTIES OR CONDITIONS OF ANY KIND, either express or implied.
See the License for the specific language governing permissions and
limitations under the License.
*/

package controllers

import (
	"context"
	"fmt"

	"github.com/aws/aws-application-networking-k8s/pkg/aws/services"
	"github.com/aws/aws-application-networking-k8s/pkg/utils"

	"github.com/aws/aws-application-networking-k8s/pkg/utils/gwlog"

	"github.com/pkg/errors"

	corev1 "k8s.io/api/core/v1"
	metav1 "k8s.io/apimachinery/pkg/apis/meta/v1"
	"k8s.io/apimachinery/pkg/runtime"
	"k8s.io/apimachinery/pkg/types"
	"k8s.io/client-go/tools/record"
	ctrl "sigs.k8s.io/controller-runtime"
	"sigs.k8s.io/controller-runtime/pkg/client"
	"sigs.k8s.io/controller-runtime/pkg/source"
	gwv1alpha2 "sigs.k8s.io/gateway-api/apis/v1alpha2"
	gwv1beta1 "sigs.k8s.io/gateway-api/apis/v1beta1"
	mcsv1alpha1 "sigs.k8s.io/mcs-api/pkg/apis/v1alpha1"

	"sigs.k8s.io/external-dns/endpoint"

	"github.com/aws/aws-application-networking-k8s/controllers/eventhandlers"
	"github.com/aws/aws-application-networking-k8s/pkg/apis/applicationnetworking/v1alpha1"
	"github.com/aws/aws-application-networking-k8s/pkg/aws"
	"github.com/aws/aws-application-networking-k8s/pkg/config"
	"github.com/aws/aws-application-networking-k8s/pkg/deploy"
	"github.com/aws/aws-application-networking-k8s/pkg/deploy/lattice"
	"github.com/aws/aws-application-networking-k8s/pkg/gateway"
	"github.com/aws/aws-application-networking-k8s/pkg/k8s"
	"github.com/aws/aws-application-networking-k8s/pkg/latticestore"
	"github.com/aws/aws-application-networking-k8s/pkg/model/core"
	model "github.com/aws/aws-application-networking-k8s/pkg/model/lattice"
	lattice_runtime "github.com/aws/aws-application-networking-k8s/pkg/runtime"
)

var routeTypeToFinalizer = map[core.RouteType]string{
	core.HttpRouteType: "httproute.k8s.aws/resources",
	core.GrpcRouteType: "grpcroute.k8s.aws/resources",
}

type routeReconciler struct {
	routeType        core.RouteType
	log              gwlog.Logger
	client           client.Client
	scheme           *runtime.Scheme
	finalizerManager k8s.FinalizerManager
	eventRecorder    record.EventRecorder
	modelBuilder     gateway.LatticeServiceBuilder
	stackDeployer    deploy.StackDeployer
	latticeDataStore *latticestore.LatticeDataStore
	stackMarshaller  deploy.StackMarshaller
	cloud            aws.Cloud
}

const (
	LatticeAssignedDomainName = "application-networking.k8s.aws/lattice-assigned-domain-name"
)

type RouteLSNProvider struct {
	Route core.Route
}

func (r *RouteLSNProvider) LatticeServiceName() string {
	return utils.LatticeServiceName(r.Route.Name(), r.Route.Namespace())
}

func RegisterAllRouteControllers(
	log gwlog.Logger,
	cloud aws.Cloud,
	datastore *latticestore.LatticeDataStore,
	finalizerManager k8s.FinalizerManager,
	mgr ctrl.Manager,
) error {
	mgrClient := mgr.GetClient()
	gwEventHandler := eventhandlers.NewEnqueueRequestGatewayEvent(log, mgrClient)
	svcEventHandler := eventhandlers.NewServiceEventHandler(log, mgrClient)

	routeInfos := []struct {
		routeType      core.RouteType
		gatewayApiType client.Object
	}{
		{core.HttpRouteType, &gwv1beta1.HTTPRoute{}},
		{core.GrpcRouteType, &gwv1alpha2.GRPCRoute{}},
	}

	for _, routeInfo := range routeInfos {
		reconciler := routeReconciler{
			routeType:        routeInfo.routeType,
			log:              log,
			client:           mgrClient,
			scheme:           mgr.GetScheme(),
			finalizerManager: finalizerManager,
			eventRecorder:    mgr.GetEventRecorderFor(string(routeInfo.routeType) + "route"),
			latticeDataStore: datastore,
			modelBuilder:     gateway.NewLatticeServiceBuilder(log, mgrClient, datastore, cloud),
			stackDeployer:    deploy.NewLatticeServiceStackDeploy(log, cloud, mgrClient, datastore),
			stackMarshaller:  deploy.NewDefaultStackMarshaller(),
			cloud:            cloud,
		}

		svcImportEventHandler := eventhandlers.NewServiceImportEventHandler(log, mgrClient)

		builder := ctrl.NewControllerManagedBy(mgr).
			For(routeInfo.gatewayApiType).
			Watches(&source.Kind{Type: &gwv1beta1.Gateway{}}, gwEventHandler).
			Watches(&source.Kind{Type: &corev1.Service{}}, svcEventHandler.MapToRoute(routeInfo.routeType)).
			Watches(&source.Kind{Type: &mcsv1alpha1.ServiceImport{}}, svcImportEventHandler.MapToRoute(routeInfo.routeType)).
			Watches(&source.Kind{Type: &corev1.Endpoints{}}, svcEventHandler.MapToRoute(routeInfo.routeType))

		if ok, err := k8s.IsGVKSupported(mgr, v1alpha1.GroupVersion.String(), v1alpha1.TargetGroupPolicyKind); ok {
			builder.Watches(&source.Kind{Type: &v1alpha1.TargetGroupPolicy{}}, svcEventHandler.MapToRoute(routeInfo.routeType))
		} else {
			if err != nil {
				return err
			}
			log.Infof("TargetGroupPolicy CRD is not installed, skipping watch")
		}

		if ok, err := k8s.IsGVKSupported(mgr, "externaldns.k8s.io/v1alpha1", "DNSEndpoint"); ok {
			builder.Owns(&endpoint.DNSEndpoint{})
		} else {
			if err != nil {
				return err
			}
			log.Infof("DNSEndpoint CRD is not installed, skipping watch")
		}

		err := builder.Complete(&reconciler)
		if err != nil {
			return err
		}
	}

	return nil
}

//+kubebuilder:rbac:groups=gateway.networking.k8s.io,resources=grpcroutes;httproutes,verbs=get;list;watch;create;update;patch;delete
//+kubebuilder:rbac:groups=gateway.networking.k8s.io,resources=grpcroutes/status;httproutes/status,verbs=get;update;patch
//+kubebuilder:rbac:groups=gateway.networking.k8s.io,resources=grpcroutes/finalizers;httproutes/finalizers,verbs=update

func (r *routeReconciler) Reconcile(ctx context.Context, req ctrl.Request) (ctrl.Result, error) {
	return lattice_runtime.HandleReconcileError(r.reconcile(ctx, req))
}

<<<<<<< HEAD
func (r *RouteReconciler) reconcile(ctx context.Context, req ctrl.Request) error {
	r.log.Infow("reconcile", "name", req.Name)

=======
func (r *routeReconciler) reconcile(ctx context.Context, req ctrl.Request) error {
>>>>>>> 17dc47e4
	route, err := r.getRoute(ctx, req)
	if err != nil {
		return client.IgnoreNotFound(err)
	}

	if err = r.client.Get(ctx, req.NamespacedName, route.K8sObject()); err != nil {
		return client.IgnoreNotFound(err)
	}

	if !r.isRouteRelevant(ctx, route) {
		return nil
	}

	if !route.DeletionTimestamp().IsZero() {
<<<<<<< HEAD
		r.log.Infow("reconcile, deleting", "name", req.Name)
		r.eventRecorder.Event(route.K8sObject(), corev1.EventTypeNormal,
			k8s.RouteEventReasonReconcile, "Deleting Reconcile")
		if err := r.cleanupRouteResources(ctx, route); err != nil {
			return fmt.Errorf("failed to cleanup GRPCRoute %s, %s: %w", route.Name(), route.Namespace(), err)
		}
		err = updateRouteListenerStatus(ctx, r.client, route)
		if err != nil {
			return err
		}
		err = r.finalizerManager.RemoveFinalizers(ctx, route.K8sObject(), routeTypeToFinalizer[r.routeType])
		if err != nil {
			return err
		}

		// TODO delete metrics
		r.log.Infow("reconciled", "name", req.Name)
		return nil
=======
		return r.reconcileDelete(ctx, req, route)
>>>>>>> 17dc47e4
	} else {
		return r.reconcileUpsert(ctx, req, route)
	}
}

func (r *routeReconciler) reconcileDelete(ctx context.Context, req ctrl.Request, route core.Route) error {
	r.log.Infow("reconcile, deleting", "name", req.Name)
	r.eventRecorder.Event(route.K8sObject(), corev1.EventTypeNormal,
		k8s.RouteEventReasonReconcile, "Deleting Reconcile")

	if err := r.cleanupRouteResources(ctx, route); err != nil {
		return fmt.Errorf("failed to cleanup GRPCRoute %v, %v: %w", route.Name(), route.Namespace(), err)
	}

	if err := updateRouteListenerStatus(ctx, r.client, route); err != nil {
		return err
	}

	return r.finalizerManager.RemoveFinalizers(ctx, route.K8sObject(), routeTypeToFinalizer[r.routeType])
}

func (r *routeReconciler) getRoute(ctx context.Context, req ctrl.Request) (core.Route, error) {
	switch r.routeType {
	case core.HttpRouteType:
		return core.GetHTTPRoute(ctx, r.client, req.NamespacedName)
	case core.GrpcRouteType:
		return core.GetGRPCRoute(ctx, r.client, req.NamespacedName)
	default:
		return nil, fmt.Errorf("unknown route type for type %s", string(r.routeType))
	}
}

func updateRouteListenerStatus(ctx context.Context, k8sClient client.Client, route core.Route) error {
	gw := &gwv1beta1.Gateway{}

	gwNamespace := route.Namespace()
	if route.Spec().ParentRefs()[0].Namespace != nil {
		gwNamespace = string(*route.Spec().ParentRefs()[0].Namespace)
	}
	gwName := types.NamespacedName{
		Namespace: gwNamespace,
		// TODO assume one parent for now and point to service network
		Name: string(route.Spec().ParentRefs()[0].Name),
	}

	if err := k8sClient.Get(ctx, gwName, gw); err != nil {
		return fmt.Errorf("update route listener: gw not found, gw: %s, err: %w", gwName, err)
	}

	return UpdateGWListenerStatus(ctx, k8sClient, gw)
}

func (r *routeReconciler) cleanupRouteResources(ctx context.Context, route core.Route) error {
	_, _, err := r.buildAndDeployModel(ctx, route)
	return err
}

func (r *routeReconciler) isRouteRelevant(ctx context.Context, route core.Route) bool {
	if len(route.Spec().ParentRefs()) == 0 {
		r.log.Infof("Ignore Route which has no ParentRefs gateway %s ", route.Name())
		return false
	}

	gw := &gwv1beta1.Gateway{}

	gwNamespace := route.Namespace()
	if route.Spec().ParentRefs()[0].Namespace != nil {
		gwNamespace = string(*route.Spec().ParentRefs()[0].Namespace)
	}
	gwName := types.NamespacedName{
		Namespace: gwNamespace,
		Name:      string(route.Spec().ParentRefs()[0].Name),
	}

	if err := r.client.Get(ctx, gwName, gw); err != nil {
		r.log.Infof("Could not find gateway %s with err %s. Ignoring route %+v whose ParentRef gateway object"+
			" is not defined.", gwName.String(), err, route.Spec())
		return false
	}

	// make sure gateway is an aws-vpc-lattice
	gwClass := &gwv1beta1.GatewayClass{}
	gwClassName := types.NamespacedName{
		Namespace: defaultNameSpace,
		Name:      string(gw.Spec.GatewayClassName),
	}

	if err := r.client.Get(ctx, gwClassName, gwClass); err != nil {
		r.log.Infof("Ignore Route not controlled by any GatewayClass %s, %s", route.Name(), route.Namespace())
		return false
	}

	if gwClass.Spec.ControllerName == config.LatticeGatewayControllerName {
		r.log.Infof("Found aws-vpc-lattice for Route for %s, %s", route.Name(), route.Namespace())
		return true
	}

	r.log.Infof("Ignore non aws-vpc-lattice Route %s, %s", route.Name(), route.Namespace())
	return false
}

func (r *routeReconciler) buildAndDeployModel(
	ctx context.Context,
	route core.Route,
) (core.Stack, *model.Service, error) {
	stack, latticeService, err := r.modelBuilder.Build(ctx, route)

	if err != nil {
		r.eventRecorder.Event(route.K8sObject(), corev1.EventTypeWarning,
			k8s.RouteEventReasonFailedBuildModel, fmt.Sprintf("Failed build model due to %s", err))
		r.log.Infof("buildAndDeployModel, Failed build model for %s due to %s", route.Name(), err)

		// Build failed
		// TODO continue deploy to trigger reconcile of stale Route and policy
		return nil, nil, err
	}

	_, err = r.stackMarshaller.Marshal(stack)
	if err != nil {
		r.log.Errorf("error on r.stackMarshaller.Marshal error %s", err)
	}

	if err := r.stackDeployer.Deploy(ctx, stack); err != nil {
		if errors.As(err, &lattice.RetryErr) {
			r.eventRecorder.Event(route.K8sObject(), corev1.EventTypeNormal,
				k8s.RouteEventReasonRetryReconcile, "retry reconcile...")
		} else {
			r.eventRecorder.Event(route.K8sObject(), corev1.EventTypeWarning,
				k8s.RouteEventReasonFailedDeployModel, fmt.Sprintf("Failed deploy model due to %s", err))
		}
		return nil, nil, err
	}

	return stack, latticeService, err
}

func (r *routeReconciler) reconcileUpsert(ctx context.Context, req ctrl.Request, route core.Route) error {
	r.log.Infow("reconcile, adding or updating", "name", req.Name)
	r.eventRecorder.Event(route.K8sObject(), corev1.EventTypeNormal,
		k8s.RouteEventReasonReconcile, "Adding/Updating Reconcile")

	if err := r.finalizerManager.AddFinalizers(ctx, route.K8sObject(), routeTypeToFinalizer[r.routeType]); err != nil {
		r.eventRecorder.Event(route.K8sObject(), corev1.EventTypeWarning, k8s.RouteEventReasonFailedAddFinalizer, fmt.Sprintf("Failed add finalizer due to %s", err))
	}

	backendRefIPFamiliesErr := r.validateBackendRefsIpFamilies(ctx, route)

	if backendRefIPFamiliesErr != nil {
		httpRouteOld := route.DeepCopy()

		route.Status().UpdateParentRefs(route.Spec().ParentRefs()[0], config.LatticeGatewayControllerName)

		route.Status().UpdateRouteCondition(metav1.Condition{
			Type:               string(gwv1beta1.RouteConditionAccepted),
			Status:             metav1.ConditionFalse,
			ObservedGeneration: route.K8sObject().GetGeneration(),
			Reason:             string(gwv1beta1.RouteReasonUnsupportedValue),
			Message:            fmt.Sprintf("Dual stack Service is not supported"),
		})

		if err := r.client.Status().Patch(ctx, route.K8sObject(), client.MergeFrom(httpRouteOld.K8sObject())); err != nil {
			return errors.Wrapf(err, "failed to update httproute status")
		}

		return backendRefIPFamiliesErr
	}

	if _, _, err := r.buildAndDeployModel(ctx, route); err != nil {
		return err
	}

	r.eventRecorder.Event(route.K8sObject(), corev1.EventTypeNormal,
		k8s.RouteEventReasonDeploySucceed, "Adding/Updating reconcile Done!")

	svc, err := r.cloud.Lattice().FindService(ctx, &RouteLSNProvider{route})
	if err != nil && !services.IsNotFoundError(err) {
		return err
	}

	if svc == nil || svc.DnsEntry == nil || svc.DnsEntry.DomainName == nil {
		return errors.New(lattice.LATTICE_RETRY)
	}

	if err := r.updateRouteStatus(ctx, *svc.DnsEntry.DomainName, route); err != nil {
		return err
	}

	return nil
}

func (r *routeReconciler) updateRouteStatus(ctx context.Context, dns string, route core.Route) error {
	r.log.Debugf("Updating route %s-%s with DNS %s", route.Name(), route.Namespace(), dns)
	routeOld := route.DeepCopy()

	if len(route.K8sObject().GetAnnotations()) == 0 {
		route.K8sObject().SetAnnotations(make(map[string]string))
	}

	route.K8sObject().GetAnnotations()[LatticeAssignedDomainName] = dns
	if err := r.client.Patch(ctx, route.K8sObject(), client.MergeFrom(routeOld.K8sObject())); err != nil {
		return fmt.Errorf("failed to update route status due to err %w", err)
	}
	routeOld = route.DeepCopy()

	route.Status().UpdateParentRefs(route.Spec().ParentRefs()[0], config.LatticeGatewayControllerName)

	// Update listener Status
	if err := updateRouteListenerStatus(ctx, r.client, route); err != nil {
		route.Status().UpdateRouteCondition(metav1.Condition{
			Type:               string(gwv1beta1.RouteConditionAccepted),
			Status:             metav1.ConditionFalse,
			ObservedGeneration: route.K8sObject().GetGeneration(),
			Reason:             string(gwv1beta1.RouteReasonNoMatchingParent),
			Message:            fmt.Sprintf("Could not match gateway %s: %s", route.Spec().ParentRefs()[0].Name, err),
		})
	} else {
		route.Status().UpdateRouteCondition(metav1.Condition{
			Type:               string(gwv1beta1.RouteConditionAccepted),
			Status:             metav1.ConditionTrue,
			ObservedGeneration: route.K8sObject().GetGeneration(),
			Reason:             string(gwv1beta1.RouteReasonAccepted),
			Message:            fmt.Sprintf("DNS Name: %s", dns),
		})
		route.Status().UpdateRouteCondition(metav1.Condition{
			Type:               string(gwv1beta1.RouteConditionResolvedRefs),
			Status:             metav1.ConditionTrue,
			ObservedGeneration: route.K8sObject().GetGeneration(),
			Reason:             string(gwv1beta1.RouteReasonResolvedRefs),
			Message:            fmt.Sprintf("DNS Name: %s", dns),
		})
	}

	if err := r.client.Status().Patch(ctx, route.K8sObject(), client.MergeFrom(routeOld.K8sObject())); err != nil {
		return fmt.Errorf("failed to update route status due to err %w", err)
	}

	r.log.Debugf("Successfully updated route %s-%s with DNS %s", route.Name(), route.Namespace(), dns)
	return nil
}

func (r *routeReconciler) validateBackendRefsIpFamilies(ctx context.Context, route core.Route) error {
	rules := route.Spec().Rules()

	for _, rule := range rules {
		backendRefs := rule.BackendRefs()

		for _, backendRef := range backendRefs {
			// For now we skip checking service import
			if *backendRef.Kind() == "ServiceImport" {
				continue
			}

			svc, err := gateway.GetServiceForBackendRef(ctx, r.client, route, backendRef)
			if err != nil {
				// Ignore error since Service might not be created yet
				continue
			}

			if len(svc.Spec.IPFamilies) > 1 {
				return errors.New("Invalid IpFamilies, Lattice Target Group doesn't support dual stack ip addresses")
			}
		}
	}

	return nil
}<|MERGE_RESOLUTION|>--- conflicted
+++ resolved
@@ -164,13 +164,9 @@
 	return lattice_runtime.HandleReconcileError(r.reconcile(ctx, req))
 }
 
-<<<<<<< HEAD
-func (r *RouteReconciler) reconcile(ctx context.Context, req ctrl.Request) error {
+func (r *routeReconciler) reconcile(ctx context.Context, req ctrl.Request) error {
 	r.log.Infow("reconcile", "name", req.Name)
 
-=======
-func (r *routeReconciler) reconcile(ctx context.Context, req ctrl.Request) error {
->>>>>>> 17dc47e4
 	route, err := r.getRoute(ctx, req)
 	if err != nil {
 		return client.IgnoreNotFound(err)
@@ -185,28 +181,7 @@
 	}
 
 	if !route.DeletionTimestamp().IsZero() {
-<<<<<<< HEAD
-		r.log.Infow("reconcile, deleting", "name", req.Name)
-		r.eventRecorder.Event(route.K8sObject(), corev1.EventTypeNormal,
-			k8s.RouteEventReasonReconcile, "Deleting Reconcile")
-		if err := r.cleanupRouteResources(ctx, route); err != nil {
-			return fmt.Errorf("failed to cleanup GRPCRoute %s, %s: %w", route.Name(), route.Namespace(), err)
-		}
-		err = updateRouteListenerStatus(ctx, r.client, route)
-		if err != nil {
-			return err
-		}
-		err = r.finalizerManager.RemoveFinalizers(ctx, route.K8sObject(), routeTypeToFinalizer[r.routeType])
-		if err != nil {
-			return err
-		}
-
-		// TODO delete metrics
-		r.log.Infow("reconciled", "name", req.Name)
-		return nil
-=======
 		return r.reconcileDelete(ctx, req, route)
->>>>>>> 17dc47e4
 	} else {
 		return r.reconcileUpsert(ctx, req, route)
 	}
@@ -218,13 +193,14 @@
 		k8s.RouteEventReasonReconcile, "Deleting Reconcile")
 
 	if err := r.cleanupRouteResources(ctx, route); err != nil {
-		return fmt.Errorf("failed to cleanup GRPCRoute %v, %v: %w", route.Name(), route.Namespace(), err)
+		return fmt.Errorf("failed to cleanup GRPCRoute %s, %s: %w", route.Name(), route.Namespace(), err)
 	}
 
 	if err := updateRouteListenerStatus(ctx, r.client, route); err != nil {
 		return err
 	}
 
+	r.log.Infow("reconciled", "name", req.Name)
 	return r.finalizerManager.RemoveFinalizers(ctx, route.K8sObject(), routeTypeToFinalizer[r.routeType])
 }
 
@@ -394,6 +370,7 @@
 		return err
 	}
 
+	r.log.Infow("reconciled", "name", req.Name)
 	return nil
 }
 
