/*
Copyright 2021.

Licensed under the Apache License, Version 2.0 (the "License");
you may not use this file except in compliance with the License.
You may obtain a copy of the License at

    http://www.apache.org/licenses/LICENSE-2.0

Unless required by applicable law or agreed to in writing, software
distributed under the License is distributed on an "AS IS" BASIS,
WITHOUT WARRANTIES OR CONDITIONS OF ANY KIND, either express or implied.
See the License for the specific language governing permissions and
limitations under the License.
*/

package controllers

import (
	"context"
	"fmt"

	"github.com/aws/aws-application-networking-k8s/pkg/aws/services"
	"github.com/aws/aws-application-networking-k8s/pkg/utils"

	"github.com/aws/aws-application-networking-k8s/pkg/utils/gwlog"

	"github.com/pkg/errors"

	corev1 "k8s.io/api/core/v1"
	metav1 "k8s.io/apimachinery/pkg/apis/meta/v1"
	"k8s.io/apimachinery/pkg/runtime"
	"k8s.io/apimachinery/pkg/types"
	"k8s.io/client-go/tools/record"
	ctrl "sigs.k8s.io/controller-runtime"
	"sigs.k8s.io/controller-runtime/pkg/client"
	"sigs.k8s.io/controller-runtime/pkg/source"
	gwv1alpha2 "sigs.k8s.io/gateway-api/apis/v1alpha2"
	gwv1beta1 "sigs.k8s.io/gateway-api/apis/v1beta1"
	mcsv1alpha1 "sigs.k8s.io/mcs-api/pkg/apis/v1alpha1"

	"sigs.k8s.io/external-dns/endpoint"

	"github.com/aws/aws-application-networking-k8s/controllers/eventhandlers"
	"github.com/aws/aws-application-networking-k8s/pkg/apis/applicationnetworking/v1alpha1"
	"github.com/aws/aws-application-networking-k8s/pkg/aws"
	"github.com/aws/aws-application-networking-k8s/pkg/config"
	"github.com/aws/aws-application-networking-k8s/pkg/deploy"
	"github.com/aws/aws-application-networking-k8s/pkg/deploy/lattice"
	"github.com/aws/aws-application-networking-k8s/pkg/gateway"
	"github.com/aws/aws-application-networking-k8s/pkg/k8s"
	"github.com/aws/aws-application-networking-k8s/pkg/latticestore"
	"github.com/aws/aws-application-networking-k8s/pkg/model/core"
	model "github.com/aws/aws-application-networking-k8s/pkg/model/lattice"
	lattice_runtime "github.com/aws/aws-application-networking-k8s/pkg/runtime"
)

var routeTypeToFinalizer = map[core.RouteType]string{
	core.HttpRouteType: "httproute.k8s.aws/resources",
	core.GrpcRouteType: "grpcroute.k8s.aws/resources",
}

type routeReconciler struct {
	routeType        core.RouteType
	log              gwlog.Logger
	client           client.Client
	scheme           *runtime.Scheme
	finalizerManager k8s.FinalizerManager
	eventRecorder    record.EventRecorder
	modelBuilder     gateway.LatticeServiceBuilder
	stackDeployer    deploy.StackDeployer
	latticeDataStore *latticestore.LatticeDataStore
	stackMarshaller  deploy.StackMarshaller
	cloud            aws.Cloud
}

const (
	LatticeAssignedDomainName = "application-networking.k8s.aws/lattice-assigned-domain-name"
)

type RouteLSNProvider struct {
	Route core.Route
}

func (r *RouteLSNProvider) LatticeServiceName() string {
	return utils.LatticeServiceName(r.Route.Name(), r.Route.Namespace())
}

func RegisterAllRouteControllers(
	log gwlog.Logger,
	cloud aws.Cloud,
	datastore *latticestore.LatticeDataStore,
	finalizerManager k8s.FinalizerManager,
	mgr ctrl.Manager,
) error {
	mgrClient := mgr.GetClient()
	gwEventHandler := eventhandlers.NewEnqueueRequestGatewayEvent(log, mgrClient)
	svcEventHandler := eventhandlers.NewServiceEventHandler(log, mgrClient)

	routeInfos := []struct {
		routeType      core.RouteType
		gatewayApiType client.Object
	}{
		{core.HttpRouteType, &gwv1beta1.HTTPRoute{}},
		{core.GrpcRouteType, &gwv1alpha2.GRPCRoute{}},
	}

	for _, routeInfo := range routeInfos {
		reconciler := routeReconciler{
			routeType:        routeInfo.routeType,
			log:              log,
			client:           mgrClient,
			scheme:           mgr.GetScheme(),
			finalizerManager: finalizerManager,
			eventRecorder:    mgr.GetEventRecorderFor(string(routeInfo.routeType) + "route"),
			latticeDataStore: datastore,
			modelBuilder:     gateway.NewLatticeServiceBuilder(log, mgrClient, datastore, cloud),
			stackDeployer:    deploy.NewLatticeServiceStackDeploy(log, cloud, mgrClient, datastore),
			stackMarshaller:  deploy.NewDefaultStackMarshaller(),
			cloud:            cloud,
		}

		svcImportEventHandler := eventhandlers.NewServiceImportEventHandler(log, mgrClient)

		builder := ctrl.NewControllerManagedBy(mgr).
			For(routeInfo.gatewayApiType).
			Watches(&source.Kind{Type: &gwv1beta1.Gateway{}}, gwEventHandler).
			Watches(&source.Kind{Type: &corev1.Service{}}, svcEventHandler.MapToRoute(routeInfo.routeType)).
			Watches(&source.Kind{Type: &mcsv1alpha1.ServiceImport{}}, svcImportEventHandler.MapToRoute(routeInfo.routeType)).
			Watches(&source.Kind{Type: &corev1.Endpoints{}}, svcEventHandler.MapToRoute(routeInfo.routeType))

		if ok, err := k8s.IsGVKSupported(mgr, v1alpha1.GroupVersion.String(), v1alpha1.TargetGroupPolicyKind); ok {
			builder.Watches(&source.Kind{Type: &v1alpha1.TargetGroupPolicy{}}, svcEventHandler.MapToRoute(routeInfo.routeType))
		} else {
			if err != nil {
				return err
			}
			log.Infof("TargetGroupPolicy CRD is not installed, skipping watch")
		}

		if ok, err := k8s.IsGVKSupported(mgr, "externaldns.k8s.io/v1alpha1", "DNSEndpoint"); ok {
			builder.Owns(&endpoint.DNSEndpoint{})
		} else {
			if err != nil {
				return err
			}
			log.Infof("DNSEndpoint CRD is not installed, skipping watch")
		}

		err := builder.Complete(&reconciler)
		if err != nil {
			return err
		}
	}

	return nil
}

//+kubebuilder:rbac:groups=gateway.networking.k8s.io,resources=grpcroutes;httproutes,verbs=get;list;watch;create;update;patch;delete
//+kubebuilder:rbac:groups=gateway.networking.k8s.io,resources=grpcroutes/status;httproutes/status,verbs=get;update;patch
//+kubebuilder:rbac:groups=gateway.networking.k8s.io,resources=grpcroutes/finalizers;httproutes/finalizers,verbs=update

func (r *routeReconciler) Reconcile(ctx context.Context, req ctrl.Request) (ctrl.Result, error) {
	return lattice_runtime.HandleReconcileError(r.reconcile(ctx, req))
}

<<<<<<< HEAD
func (r *RouteReconciler) reconcile(ctx context.Context, req ctrl.Request) error {
=======
func (r *routeReconciler) reconcile(ctx context.Context, req ctrl.Request) error {
>>>>>>> 658bb6e2
	r.log.Infow("reconcile", "name", req.Name)

	route, err := r.getRoute(ctx, req)
	if err != nil {
		return client.IgnoreNotFound(err)
	}

	if err = r.client.Get(ctx, req.NamespacedName, route.K8sObject()); err != nil {
		return client.IgnoreNotFound(err)
	}

	if !r.isRouteRelevant(ctx, route) {
		return nil
	}

	if !route.DeletionTimestamp().IsZero() {
<<<<<<< HEAD
		r.log.Infow("reconcile, deleting", "name", req.Name)
		r.eventRecorder.Event(route.K8sObject(), corev1.EventTypeNormal,
			k8s.RouteEventReasonReconcile, "Deleting Reconcile")
		if err := r.cleanupRouteResources(ctx, route); err != nil {
			return fmt.Errorf("failed to cleanup GRPCRoute %s, %s: %w", route.Name(), route.Namespace(), err)
		}
		err = updateRouteListenerStatus(ctx, r.client, route)
		if err != nil {
			return err
		}
		err = r.finalizerManager.RemoveFinalizers(ctx, route.K8sObject(), routeTypeToFinalizer[r.routeType])
		if err != nil {
			return err
		}

		// TODO delete metrics
		r.log.Infow("reconciled", "name", req.Name)
		return nil
=======
		return r.reconcileDelete(ctx, req, route)
>>>>>>> 658bb6e2
	} else {
		return r.reconcileUpsert(ctx, req, route)
	}
}

func (r *routeReconciler) reconcileDelete(ctx context.Context, req ctrl.Request, route core.Route) error {
	r.log.Infow("reconcile, deleting", "name", req.Name)
	r.eventRecorder.Event(route.K8sObject(), corev1.EventTypeNormal,
		k8s.RouteEventReasonReconcile, "Deleting Reconcile")

	if err := r.cleanupRouteResources(ctx, route); err != nil {
		return fmt.Errorf("failed to cleanup GRPCRoute %s, %s: %w", route.Name(), route.Namespace(), err)
	}

	if err := updateRouteListenerStatus(ctx, r.client, route); err != nil {
		return err
	}

	r.log.Infow("reconciled", "name", req.Name)
	return r.finalizerManager.RemoveFinalizers(ctx, route.K8sObject(), routeTypeToFinalizer[r.routeType])
}

func (r *routeReconciler) getRoute(ctx context.Context, req ctrl.Request) (core.Route, error) {
	switch r.routeType {
	case core.HttpRouteType:
		return core.GetHTTPRoute(ctx, r.client, req.NamespacedName)
	case core.GrpcRouteType:
		return core.GetGRPCRoute(ctx, r.client, req.NamespacedName)
	default:
		return nil, fmt.Errorf("unknown route type for type %s", string(r.routeType))
	}
}

func updateRouteListenerStatus(ctx context.Context, k8sClient client.Client, route core.Route) error {
	gw := &gwv1beta1.Gateway{}

	gwNamespace := route.Namespace()
	if route.Spec().ParentRefs()[0].Namespace != nil {
		gwNamespace = string(*route.Spec().ParentRefs()[0].Namespace)
	}
	gwName := types.NamespacedName{
		Namespace: gwNamespace,
		// TODO assume one parent for now and point to service network
		Name: string(route.Spec().ParentRefs()[0].Name),
	}

	if err := k8sClient.Get(ctx, gwName, gw); err != nil {
		return fmt.Errorf("update route listener: gw not found, gw: %s, err: %w", gwName, err)
	}

	return UpdateGWListenerStatus(ctx, k8sClient, gw)
}

func (r *routeReconciler) cleanupRouteResources(ctx context.Context, route core.Route) error {
	_, _, err := r.buildAndDeployModel(ctx, route)
	return err
}

func (r *routeReconciler) isRouteRelevant(ctx context.Context, route core.Route) bool {
	if len(route.Spec().ParentRefs()) == 0 {
		r.log.Infof("Ignore Route which has no ParentRefs gateway %s ", route.Name())
		return false
	}

	gw := &gwv1beta1.Gateway{}

	gwNamespace := route.Namespace()
	if route.Spec().ParentRefs()[0].Namespace != nil {
		gwNamespace = string(*route.Spec().ParentRefs()[0].Namespace)
	}
	gwName := types.NamespacedName{
		Namespace: gwNamespace,
		Name:      string(route.Spec().ParentRefs()[0].Name),
	}

	if err := r.client.Get(ctx, gwName, gw); err != nil {
		r.log.Infof("Could not find gateway %s with err %s. Ignoring route %+v whose ParentRef gateway object"+
			" is not defined.", gwName.String(), err, route.Spec())
		return false
	}

	// make sure gateway is an aws-vpc-lattice
	gwClass := &gwv1beta1.GatewayClass{}
	gwClassName := types.NamespacedName{
		Namespace: defaultNameSpace,
		Name:      string(gw.Spec.GatewayClassName),
	}

	if err := r.client.Get(ctx, gwClassName, gwClass); err != nil {
		r.log.Infof("Ignore Route not controlled by any GatewayClass %s, %s", route.Name(), route.Namespace())
		return false
	}

	if gwClass.Spec.ControllerName == config.LatticeGatewayControllerName {
		r.log.Infof("Found aws-vpc-lattice for Route for %s, %s", route.Name(), route.Namespace())
		return true
	}

	r.log.Infof("Ignore non aws-vpc-lattice Route %s, %s", route.Name(), route.Namespace())
	return false
}

func (r *routeReconciler) buildAndDeployModel(
	ctx context.Context,
	route core.Route,
) (core.Stack, *model.Service, error) {
	stack, latticeService, err := r.modelBuilder.Build(ctx, route)

	if err != nil {
		r.eventRecorder.Event(route.K8sObject(), corev1.EventTypeWarning,
			k8s.RouteEventReasonFailedBuildModel, fmt.Sprintf("Failed build model due to %s", err))
		r.log.Infof("buildAndDeployModel, Failed build model for %s due to %s", route.Name(), err)

		// Build failed
		// TODO continue deploy to trigger reconcile of stale Route and policy
		return nil, nil, err
	}

	_, err = r.stackMarshaller.Marshal(stack)
	if err != nil {
		r.log.Errorf("error on r.stackMarshaller.Marshal error %s", err)
	}

	if err := r.stackDeployer.Deploy(ctx, stack); err != nil {
		if errors.As(err, &lattice.RetryErr) {
			r.eventRecorder.Event(route.K8sObject(), corev1.EventTypeNormal,
				k8s.RouteEventReasonRetryReconcile, "retry reconcile...")
		} else {
			r.eventRecorder.Event(route.K8sObject(), corev1.EventTypeWarning,
				k8s.RouteEventReasonFailedDeployModel, fmt.Sprintf("Failed deploy model due to %s", err))
		}
		return nil, nil, err
	}

	return stack, latticeService, err
}

func (r *routeReconciler) reconcileUpsert(ctx context.Context, req ctrl.Request, route core.Route) error {
	r.log.Infow("reconcile, adding or updating", "name", req.Name)
	r.eventRecorder.Event(route.K8sObject(), corev1.EventTypeNormal,
		k8s.RouteEventReasonReconcile, "Adding/Updating Reconcile")

	if err := r.finalizerManager.AddFinalizers(ctx, route.K8sObject(), routeTypeToFinalizer[r.routeType]); err != nil {
		r.eventRecorder.Event(route.K8sObject(), corev1.EventTypeWarning, k8s.RouteEventReasonFailedAddFinalizer, fmt.Sprintf("Failed add finalizer due to %s", err))
	}

	backendRefIPFamiliesErr := r.validateBackendRefsIpFamilies(ctx, route)

	if backendRefIPFamiliesErr != nil {
		httpRouteOld := route.DeepCopy()

		route.Status().UpdateParentRefs(route.Spec().ParentRefs()[0], config.LatticeGatewayControllerName)

		route.Status().UpdateRouteCondition(metav1.Condition{
			Type:               string(gwv1beta1.RouteConditionAccepted),
			Status:             metav1.ConditionFalse,
			ObservedGeneration: route.K8sObject().GetGeneration(),
			Reason:             string(gwv1beta1.RouteReasonUnsupportedValue),
			Message:            fmt.Sprintf("Dual stack Service is not supported"),
		})

		if err := r.client.Status().Patch(ctx, route.K8sObject(), client.MergeFrom(httpRouteOld.K8sObject())); err != nil {
			return errors.Wrapf(err, "failed to update httproute status")
		}

		return backendRefIPFamiliesErr
	}

	if _, _, err := r.buildAndDeployModel(ctx, route); err != nil {
		return err
	}

	r.eventRecorder.Event(route.K8sObject(), corev1.EventTypeNormal,
		k8s.RouteEventReasonDeploySucceed, "Adding/Updating reconcile Done!")

	svc, err := r.cloud.Lattice().FindService(ctx, &RouteLSNProvider{route})
	if err != nil && !services.IsNotFoundError(err) {
		return err
	}

	if svc == nil || svc.DnsEntry == nil || svc.DnsEntry.DomainName == nil {
		return errors.New(lattice.LATTICE_RETRY)
	}

	if err := r.updateRouteStatus(ctx, *svc.DnsEntry.DomainName, route); err != nil {
		return err
	}

	r.log.Infow("reconciled", "name", req.Name)
	return nil
}

func (r *routeReconciler) updateRouteStatus(ctx context.Context, dns string, route core.Route) error {
	r.log.Debugf("Updating route %s-%s with DNS %s", route.Name(), route.Namespace(), dns)
	routeOld := route.DeepCopy()

	if len(route.K8sObject().GetAnnotations()) == 0 {
		route.K8sObject().SetAnnotations(make(map[string]string))
	}

	route.K8sObject().GetAnnotations()[LatticeAssignedDomainName] = dns
	if err := r.client.Patch(ctx, route.K8sObject(), client.MergeFrom(routeOld.K8sObject())); err != nil {
		return fmt.Errorf("failed to update route status due to err %w", err)
	}
	routeOld = route.DeepCopy()

	route.Status().UpdateParentRefs(route.Spec().ParentRefs()[0], config.LatticeGatewayControllerName)

	// Update listener Status
	if err := updateRouteListenerStatus(ctx, r.client, route); err != nil {
		route.Status().UpdateRouteCondition(metav1.Condition{
			Type:               string(gwv1beta1.RouteConditionAccepted),
			Status:             metav1.ConditionFalse,
			ObservedGeneration: route.K8sObject().GetGeneration(),
			Reason:             string(gwv1beta1.RouteReasonNoMatchingParent),
			Message:            fmt.Sprintf("Could not match gateway %s: %s", route.Spec().ParentRefs()[0].Name, err),
		})
	} else {
		route.Status().UpdateRouteCondition(metav1.Condition{
			Type:               string(gwv1beta1.RouteConditionAccepted),
			Status:             metav1.ConditionTrue,
			ObservedGeneration: route.K8sObject().GetGeneration(),
			Reason:             string(gwv1beta1.RouteReasonAccepted),
			Message:            fmt.Sprintf("DNS Name: %s", dns),
		})
		route.Status().UpdateRouteCondition(metav1.Condition{
			Type:               string(gwv1beta1.RouteConditionResolvedRefs),
			Status:             metav1.ConditionTrue,
			ObservedGeneration: route.K8sObject().GetGeneration(),
			Reason:             string(gwv1beta1.RouteReasonResolvedRefs),
			Message:            fmt.Sprintf("DNS Name: %s", dns),
		})
	}

	if err := r.client.Status().Patch(ctx, route.K8sObject(), client.MergeFrom(routeOld.K8sObject())); err != nil {
		return fmt.Errorf("failed to update route status due to err %w", err)
	}

	r.log.Debugf("Successfully updated route %s-%s with DNS %s", route.Name(), route.Namespace(), dns)
	return nil
}

func (r *routeReconciler) validateBackendRefsIpFamilies(ctx context.Context, route core.Route) error {
	rules := route.Spec().Rules()

	for _, rule := range rules {
		backendRefs := rule.BackendRefs()

		for _, backendRef := range backendRefs {
			// For now we skip checking service import
			if *backendRef.Kind() == "ServiceImport" {
				continue
			}

			svc, err := gateway.GetServiceForBackendRef(ctx, r.client, route, backendRef)
			if err != nil {
				// Ignore error since Service might not be created yet
				continue
			}

			if len(svc.Spec.IPFamilies) > 1 {
				return errors.New("Invalid IpFamilies, Lattice Target Group doesn't support dual stack ip addresses")
			}
		}
	}

	return nil
}<|MERGE_RESOLUTION|>--- conflicted
+++ resolved
@@ -164,11 +164,7 @@
 	return lattice_runtime.HandleReconcileError(r.reconcile(ctx, req))
 }
 
-<<<<<<< HEAD
-func (r *RouteReconciler) reconcile(ctx context.Context, req ctrl.Request) error {
-=======
 func (r *routeReconciler) reconcile(ctx context.Context, req ctrl.Request) error {
->>>>>>> 658bb6e2
 	r.log.Infow("reconcile", "name", req.Name)
 
 	route, err := r.getRoute(ctx, req)
@@ -185,28 +181,7 @@
 	}
 
 	if !route.DeletionTimestamp().IsZero() {
-<<<<<<< HEAD
-		r.log.Infow("reconcile, deleting", "name", req.Name)
-		r.eventRecorder.Event(route.K8sObject(), corev1.EventTypeNormal,
-			k8s.RouteEventReasonReconcile, "Deleting Reconcile")
-		if err := r.cleanupRouteResources(ctx, route); err != nil {
-			return fmt.Errorf("failed to cleanup GRPCRoute %s, %s: %w", route.Name(), route.Namespace(), err)
-		}
-		err = updateRouteListenerStatus(ctx, r.client, route)
-		if err != nil {
-			return err
-		}
-		err = r.finalizerManager.RemoveFinalizers(ctx, route.K8sObject(), routeTypeToFinalizer[r.routeType])
-		if err != nil {
-			return err
-		}
-
-		// TODO delete metrics
-		r.log.Infow("reconciled", "name", req.Name)
-		return nil
-=======
 		return r.reconcileDelete(ctx, req, route)
->>>>>>> 658bb6e2
 	} else {
 		return r.reconcileUpsert(ctx, req, route)
 	}
