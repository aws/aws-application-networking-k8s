# Deploying the AWS Gateway API Controller

Follow these instructions to create a cluster and deploy the AWS Gateway API Controller.
Run through them again for a second cluster to use with the extended example shown later.

**NOTE**: You can get the yaml files used on this page by cloning the [AWS Gateway API Controller](https://github.com/aws/aws-application-networking-k8s) repository.

## Cluster Setup

### Using EKS Cluster

EKS is a simple, recommended way of preparing a cluster for running services with AWS Gateway API Controller.

1. Set your region and cluster name as environment variables. See the [Amazon VPC Lattice FAQs](https://aws.amazon.com/vpc/lattice/faqs/) for a list of supported regions. For this example, we use `us-west-2`:
   ```bash
   export AWS_REGION=us-west-2
   export CLUSTER_NAME=my-cluster
   ```
1. You can use an existing EKS cluster or create a new one as shown here:
   ```bash
   eksctl create cluster --name $CLUSTER_NAME --region $AWS_REGION
   ```
<<<<<<< HEAD
3. Configure security group to receive traffic from the VPC Lattice network. You must set up security groups so that they allow all Pods communicating with VPC Lattice to allow traffic from the VPC Lattice managed prefix lists. See [Control traffic to resources using security groups](https://docs.aws.amazon.com/vpc/latest/userguide/VPC_SecurityGroups.html) for details. Lattice has both an IPv4 and IPv6 prefix lists available.

   ```bash
   CLUSTER_SG=$(aws eks describe-cluster --name $CLUSTER_NAME --output json| jq -r '.cluster.resourcesVpcConfig.clusterSecurityGroupId')
   PREFIX_LIST_ID=$(aws ec2 describe-managed-prefix-lists --query "PrefixLists[?PrefixListName=="\'com.amazonaws.$AWS_REGION.vpc-lattice\'"].PrefixListId" | jq -r '.[]')
   aws ec2 authorize-security-group-ingress --group-id $CLUSTER_SG --ip-permissions "PrefixListIds=[{PrefixListId=${PREFIX_LIST_ID}}],IpProtocol=-1"
   PREFIX_LIST_ID_IPV6=$(aws ec2 describe-managed-prefix-lists --query "PrefixLists[?PrefixListName=="\'com.amazonaws.$AWS_REGION.ipv6.vpc-lattice\'"].PrefixListId" | jq -r '.[]')
   aws ec2 authorize-security-group-ingress --group-id $CLUSTER_SG --ip-permissions "PrefixListIds=[{PrefixListId=${PREFIX_LIST_ID_IPV6}}],IpProtocol=-1"
   ```

4. Create an IAM OIDC provider: See [Creating an IAM OIDC provider for your cluster](https://docs.aws.amazon.com/eks/latest/userguide/enable-iam-roles-for-service-accounts.html) for details.
   ```bash
   eksctl utils associate-iam-oidc-provider --cluster $CLUSTER_NAME --approve --region $AWS_REGION
   ```
5. Create a policy (`recommended-inline-policy.json`) in IAM with the following content that can invoke the gateway API and copy the policy arn for later use:
=======
1. Configure security group to receive traffic from the VPC Lattice network. You must set up security groups so that they allow all Pods communicating with VPC Lattice to allow traffic from the VPC Lattice managed prefix lists.  See [Control traffic to resources using security groups](https://docs.aws.amazon.com/vpc/latest/userguide/VPC_SecurityGroups.html) for details. Lattice has both an IPv4 and IPv6 prefix lists available.
    ```bash
    CLUSTER_SG=$(aws eks describe-cluster --name $CLUSTER_NAME --output json| jq -r '.cluster.resourcesVpcConfig.clusterSecurityGroupId')
    PREFIX_LIST_ID=$(aws ec2 describe-managed-prefix-lists --query "PrefixLists[?PrefixListName=="\'com.amazonaws.$AWS_REGION.vpc-lattice\'"].PrefixListId" | jq -r '.[]')
    aws ec2 authorize-security-group-ingress --group-id $CLUSTER_SG --ip-permissions "PrefixListIds=[{PrefixListId=${PREFIX_LIST_ID}}],IpProtocol=-1"
    PREFIX_LIST_ID_IPV6=$(aws ec2 describe-managed-prefix-lists --query "PrefixLists[?PrefixListName=="\'com.amazonaws.$AWS_REGION.ipv6.vpc-lattice\'"].PrefixListId" | jq -r '.[]')
    aws ec2 authorize-security-group-ingress --group-id $CLUSTER_SG --ip-permissions "PrefixListIds=[{PrefixListId=${PREFIX_LIST_ID_IPV6}}],IpProtocol=-1"
    ```
1. Create an IAM OIDC provider: See [Creating an IAM OIDC provider for your cluster](https://docs.aws.amazon.com/eks/latest/userguide/enable-iam-roles-for-service-accounts.html) for details.
   ```bash
   eksctl utils associate-iam-oidc-provider --cluster $CLUSTER_NAME --approve --region $AWS_REGION
   ```
1. Create a policy (`recommended-inline-policy.json`) in IAM with the following content that can invoke the gateway API and copy the policy arn for later use:
>>>>>>> f9d8f345
   ```bash
   {
       "Version": "2012-10-17",
       "Statement": [
           {
               "Effect": "Allow",
               "Action": [
                   "vpc-lattice:*",
                   "iam:CreateServiceLinkedRole",
                   "ec2:DescribeVpcs",
                   "ec2:DescribeSubnets",
                   "ec2:DescribeTags",
                   "ec2:DescribeSecurityGroups",
                   "logs:CreateLogDelivery",
                   "logs:GetLogDelivery",
                   "logs:UpdateLogDelivery",
                   "logs:DeleteLogDelivery",
                   "logs:ListLogDeliveries"
               ],
               "Resource": "*"
           }
       ]
   }
   ```
   ```bash
   aws iam create-policy \
      --policy-name VPCLatticeControllerIAMPolicy \
      --policy-document file://examples/recommended-inline-policy.json
   ```
<<<<<<< HEAD
6. Create the `aws-application-networking-system` namespace:
   ```bash
   kubectl apply -f examples/deploy-namesystem.yaml
   ```
7. Retrieve the policy ARN:
   ```bash
   export VPCLatticeControllerIAMPolicyArn=$(aws iam list-policies --query 'Policies[?PolicyName==`VPCLatticeControllerIAMPolicy`].Arn' --output text)
   ```
8. Create an iamserviceaccount for pod level permission:
=======
1. Create the `aws-application-networking-system` namespace:
   ```bash
   kubectl apply -f examples/deploy-namesystem.yaml
   ```
1. Retrieve the policy ARN:
   ```bash
   export VPCLatticeControllerIAMPolicyArn=$(aws iam list-policies --query 'Policies[?PolicyName==`VPCLatticeControllerIAMPolicy`].Arn' --output text)
   ```
1. Create an iamserviceaccount for pod level permission:
>>>>>>> f9d8f345
   ```bash
   eksctl create iamserviceaccount \
      --cluster=$CLUSTER_NAME \
      --namespace=aws-application-networking-system \
      --name=gateway-api-controller \
      --attach-policy-arn=$VPCLatticeControllerIAMPolicyArn \
      --override-existing-serviceaccounts \
      --region $AWS_REGION \
      --approve
   ```
<<<<<<< HEAD
9. Run either `kubectl` or `helm` to deploy the controller:

=======

#### IPv6 support

IPv6 address type is automatically used for your services and pods if
[your cluster is configured to use IPv6 addresses](https://docs.aws.amazon.com/eks/latest/userguide/cni-ipv6.html).

```bash
# To create an IPv6 cluster
kubectl apply -f examples/ipv6-cluster.yaml
```

If your cluster is configured to be dual-stack, you can set the IP address type
of your service using the `ipFamilies` field. For example:

```yaml
apiVersion: v1
kind: Service
metadata:
  name: ipv4-target-in-dual-stack-cluster
spec:
  ipFamilies:
    - "IPv4"
  selector:
    app: parking
  ports:
    - protocol: TCP
      port: 80
      targetPort: 8090
```


### Using a self-managed Kubernetes cluster

You can install AWS Gateway API Controller to a self-managed Kubernetes cluster in AWS.

The controller utilizes [IMDS](https://docs.aws.amazon.com/AWSEC2/latest/UserGuide/ec2-instance-metadata.html) to get necessary information from instance metadata, such as AWS account ID and VPC ID.
If your cluster is using IMDSv2, ensure the hop limit is 2 or higher to allow the access from the controller:

```bash
aws ec2 modify-instance-metadata-options --http-put-response-hop-limit 2 --region <region> --instance-id <instance-id>
```

Alternatively, you can manually provide configuration variables when installing the controller, as described in the next section.

## Controller Installation

1. Run either `kubectl` or `helm` to deploy the controller. Check [Environment Variables](../concepts/environment.md) for detailed explanation of each configuration option.
>>>>>>> f9d8f345
   ```bash
   kubectl apply -f examples/deploy-v0.0.18.yaml
   ```

   or

   ```bash
   # login to ECR
   aws ecr-public get-login-password --region us-east-1 | helm registry login --username AWS --password-stdin public.ecr.aws
   # Run helm with either install or upgrade
   helm install gateway-api-controller \
      oci://public.ecr.aws/aws-application-networking-k8s/aws-gateway-controller-chart\
      --version=v0.0.18 \
      --set=serviceAccount.create=false --namespace aws-application-networking-system \
<<<<<<< HEAD
      # awsRegion, clusterVpcId, clusterName, awsAccountId are required for case where IMDS is NOT AVAILABLE, e.g Fargate, self-managed clusters with IMDS access blocked
=======
      # awsRegion, clusterVpcId, awsAccountId are required for case IMDS is not available.
>>>>>>> f9d8f345
      --set=awsRegion= \
      --set=clusterVpcId= \
      --set=awsAccountId= \
<<<<<<< HEAD
      # latticeEndpoint is required for the case where the VPC Lattice endpoint is being overridden
      --set=latticeEndpoint= \

   ```

10. Create the `amazon-vpc-lattice` GatewayClass:
    ```bash
    kubectl apply -f examples/gatewayclass.yaml
    ```
=======
      # clusterName is required except for EKS cluster.
      --set=clusterName= \
      # When specified, the controller will automatically create a service network with the name.
      --set=defaultServiceNetwork=my-hotel
   ```
1. Create the `amazon-vpc-lattice` GatewayClass:
   ```bash
   kubectl apply -f examples/gatewayclass.yaml
   ```
1. You are all set! Check our [Getting Started Guide](getstarted.md) to try setting up service-to-service communication.
>>>>>>> f9d8f345
<|MERGE_RESOLUTION|>--- conflicted
+++ resolved
@@ -20,23 +20,7 @@
    ```bash
    eksctl create cluster --name $CLUSTER_NAME --region $AWS_REGION
    ```
-<<<<<<< HEAD
-3. Configure security group to receive traffic from the VPC Lattice network. You must set up security groups so that they allow all Pods communicating with VPC Lattice to allow traffic from the VPC Lattice managed prefix lists. See [Control traffic to resources using security groups](https://docs.aws.amazon.com/vpc/latest/userguide/VPC_SecurityGroups.html) for details. Lattice has both an IPv4 and IPv6 prefix lists available.
 
-   ```bash
-   CLUSTER_SG=$(aws eks describe-cluster --name $CLUSTER_NAME --output json| jq -r '.cluster.resourcesVpcConfig.clusterSecurityGroupId')
-   PREFIX_LIST_ID=$(aws ec2 describe-managed-prefix-lists --query "PrefixLists[?PrefixListName=="\'com.amazonaws.$AWS_REGION.vpc-lattice\'"].PrefixListId" | jq -r '.[]')
-   aws ec2 authorize-security-group-ingress --group-id $CLUSTER_SG --ip-permissions "PrefixListIds=[{PrefixListId=${PREFIX_LIST_ID}}],IpProtocol=-1"
-   PREFIX_LIST_ID_IPV6=$(aws ec2 describe-managed-prefix-lists --query "PrefixLists[?PrefixListName=="\'com.amazonaws.$AWS_REGION.ipv6.vpc-lattice\'"].PrefixListId" | jq -r '.[]')
-   aws ec2 authorize-security-group-ingress --group-id $CLUSTER_SG --ip-permissions "PrefixListIds=[{PrefixListId=${PREFIX_LIST_ID_IPV6}}],IpProtocol=-1"
-   ```
-
-4. Create an IAM OIDC provider: See [Creating an IAM OIDC provider for your cluster](https://docs.aws.amazon.com/eks/latest/userguide/enable-iam-roles-for-service-accounts.html) for details.
-   ```bash
-   eksctl utils associate-iam-oidc-provider --cluster $CLUSTER_NAME --approve --region $AWS_REGION
-   ```
-5. Create a policy (`recommended-inline-policy.json`) in IAM with the following content that can invoke the gateway API and copy the policy arn for later use:
-=======
 1. Configure security group to receive traffic from the VPC Lattice network. You must set up security groups so that they allow all Pods communicating with VPC Lattice to allow traffic from the VPC Lattice managed prefix lists.  See [Control traffic to resources using security groups](https://docs.aws.amazon.com/vpc/latest/userguide/VPC_SecurityGroups.html) for details. Lattice has both an IPv4 and IPv6 prefix lists available.
     ```bash
     CLUSTER_SG=$(aws eks describe-cluster --name $CLUSTER_NAME --output json| jq -r '.cluster.resourcesVpcConfig.clusterSecurityGroupId')
@@ -50,7 +34,7 @@
    eksctl utils associate-iam-oidc-provider --cluster $CLUSTER_NAME --approve --region $AWS_REGION
    ```
 1. Create a policy (`recommended-inline-policy.json`) in IAM with the following content that can invoke the gateway API and copy the policy arn for later use:
->>>>>>> f9d8f345
+
    ```bash
    {
        "Version": "2012-10-17",
@@ -80,17 +64,7 @@
       --policy-name VPCLatticeControllerIAMPolicy \
       --policy-document file://examples/recommended-inline-policy.json
    ```
-<<<<<<< HEAD
-6. Create the `aws-application-networking-system` namespace:
-   ```bash
-   kubectl apply -f examples/deploy-namesystem.yaml
-   ```
-7. Retrieve the policy ARN:
-   ```bash
-   export VPCLatticeControllerIAMPolicyArn=$(aws iam list-policies --query 'Policies[?PolicyName==`VPCLatticeControllerIAMPolicy`].Arn' --output text)
-   ```
-8. Create an iamserviceaccount for pod level permission:
-=======
+
 1. Create the `aws-application-networking-system` namespace:
    ```bash
    kubectl apply -f examples/deploy-namesystem.yaml
@@ -100,7 +74,7 @@
    export VPCLatticeControllerIAMPolicyArn=$(aws iam list-policies --query 'Policies[?PolicyName==`VPCLatticeControllerIAMPolicy`].Arn' --output text)
    ```
 1. Create an iamserviceaccount for pod level permission:
->>>>>>> f9d8f345
+
    ```bash
    eksctl create iamserviceaccount \
       --cluster=$CLUSTER_NAME \
@@ -111,10 +85,6 @@
       --region $AWS_REGION \
       --approve
    ```
-<<<<<<< HEAD
-9. Run either `kubectl` or `helm` to deploy the controller:
-
-=======
 
 #### IPv6 support
 
@@ -162,7 +132,7 @@
 ## Controller Installation
 
 1. Run either `kubectl` or `helm` to deploy the controller. Check [Environment Variables](../concepts/environment.md) for detailed explanation of each configuration option.
->>>>>>> f9d8f345
+
    ```bash
    kubectl apply -f examples/deploy-v0.0.18.yaml
    ```
@@ -177,25 +147,10 @@
       oci://public.ecr.aws/aws-application-networking-k8s/aws-gateway-controller-chart\
       --version=v0.0.18 \
       --set=serviceAccount.create=false --namespace aws-application-networking-system \
-<<<<<<< HEAD
-      # awsRegion, clusterVpcId, clusterName, awsAccountId are required for case where IMDS is NOT AVAILABLE, e.g Fargate, self-managed clusters with IMDS access blocked
-=======
       # awsRegion, clusterVpcId, awsAccountId are required for case IMDS is not available.
->>>>>>> f9d8f345
       --set=awsRegion= \
       --set=clusterVpcId= \
       --set=awsAccountId= \
-<<<<<<< HEAD
-      # latticeEndpoint is required for the case where the VPC Lattice endpoint is being overridden
-      --set=latticeEndpoint= \
-
-   ```
-
-10. Create the `amazon-vpc-lattice` GatewayClass:
-    ```bash
-    kubectl apply -f examples/gatewayclass.yaml
-    ```
-=======
       # clusterName is required except for EKS cluster.
       --set=clusterName= \
       # When specified, the controller will automatically create a service network with the name.
@@ -206,4 +161,3 @@
    kubectl apply -f examples/gatewayclass.yaml
    ```
 1. You are all set! Check our [Getting Started Guide](getstarted.md) to try setting up service-to-service communication.
->>>>>>> f9d8f345
